--- conflicted
+++ resolved
@@ -56,14 +56,9 @@
     captions: [],
     metadata: [],
     gopInfo: transmuxedData.gopInfo,
-<<<<<<< HEAD
-    captionStreams: {},
-    complete
-=======
     videoTimingInfo: transmuxedData.videoTimingInfo,
     audioTimingInfo: transmuxedData.audioTimingInfo,
     captionStreams: {}
->>>>>>> 0383cee4
   };
   const buffer = transmuxedData.buffer;
 
