--- conflicted
+++ resolved
@@ -26,7 +26,11 @@
     callback();
   },
   duration: (duration) => (sourceUpdater) => {
-    sourceUpdater.mediaSource.duration = duration;
+    try {
+      sourceUpdater.mediaSource.duration = duration;
+    } catch (e) {
+      videojs.log.warn('Failed to set media source duration', e);
+    }
   }
 };
 
@@ -245,7 +249,6 @@
    * @param {Function} done the function to call when done
    * @see http://www.w3.org/TR/media-source/#widl-SourceBuffer-appendBuffer-void-ArrayBuffer-data
    */
-<<<<<<< HEAD
   appendBuffer(type, bytes, doneFn) {
     this.processedAppend_ = true;
     pushQueue({
@@ -257,32 +260,15 @@
     });
   }
 
-  audioBuffered() {
-    return this.audioBuffer && this.audioBuffer.buffered ? this.audioBuffer.buffered :
-      videojs.createTimeRange();
-  }
-
-  videoBuffered() {
-    return this.videoBuffer && this.videoBuffer.buffered ? this.videoBuffer.buffered :
-      videojs.createTimeRange();
-  }
-
-  buffered() {
-    return buffered(this.videoBuffer, this.audioBuffer);
-  }
-
-  setDuration(duration, doneFn = noop) {
-    // In order to set the duration on the media source, it's necessary to wait for all
-    // source buffers to no longer be updating. "If the updating attribute equals true on
-    // any SourceBuffer in sourceBuffers, then throw an InvalidStateError exception and
-    // abort these steps." (source: https://www.w3.org/TR/media-source/#attributes).
-    pushQueue({
-      type: 'mediaSource',
-      sourceUpdater: this,
-      action: actions.duration(duration),
-      name: 'duration',
-      doneFn
-=======
+  /********
+  -------
+  This chunk is related to https://github.com/videojs/http-streaming/pull/371
+  The interface here is different from the one above, as well
+  as how things are appended (pushqueue vs doing things on the sourcebuffer)
+  sall related calls will need to be modified as well.
+  -------
+   *
+   *
   appendBuffer(config, done) {
     this.processedAppend_ = true;
     this.queueCallback_(() => {
@@ -297,7 +283,35 @@
           'videoSegmentTimingInfo', config.videoSegmentTimingInfoCallback);
       }
       done();
->>>>>>> af0603d7
+    });
+  }
+  */
+
+  audioBuffered() {
+    return this.audioBuffer && this.audioBuffer.buffered ? this.audioBuffer.buffered :
+      videojs.createTimeRange();
+  }
+
+  videoBuffered() {
+    return this.videoBuffer && this.videoBuffer.buffered ? this.videoBuffer.buffered :
+      videojs.createTimeRange();
+  }
+
+  buffered() {
+    return buffered(this.videoBuffer, this.audioBuffer);
+  }
+
+  setDuration(duration, doneFn = noop) {
+    // In order to set the duration on the media source, it's necessary to wait for all
+    // source buffers to no longer be updating. "If the updating attribute equals true on
+    // any SourceBuffer in sourceBuffers, then throw an InvalidStateError exception and
+    // abort these steps." (source: https://www.w3.org/TR/media-source/#attributes).
+    pushQueue({
+      type: 'mediaSource',
+      sourceUpdater: this,
+      action: actions.duration(duration),
+      name: 'duration',
+      doneFn
     });
   }
 
@@ -355,7 +369,6 @@
    * @return {Boolean} the updating status of the SourceBuffer
    */
   updating() {
-<<<<<<< HEAD
     if (this.audioBuffer && this.audioBuffer.updating) {
       return true;
     }
@@ -366,12 +379,16 @@
       return true;
     }
     return false;
-=======
+
+    /* =========
+     * The above logic is on the TBA branch, the below was modified to deal with the 'ended`
+     * event issue
+     ===========
     // we are updating if the sourcebuffer is updating or
     return !this.sourceBuffer_ || this.sourceBuffer_.updating ||
       // if we have a pending callback that is not our internal noop
       (!!this.pendingCallback_ && this.pendingCallback_ !== noop);
->>>>>>> af0603d7
+    */
   }
 
   /**
