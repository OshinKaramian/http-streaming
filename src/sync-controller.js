--- conflicted
+++ resolved
@@ -374,10 +374,9 @@
         };
       }
     }
-<<<<<<< HEAD
-=======
-
-    return timingInfo;
+
+    // The line below was added a part of https://github.com/videojs/http-streaming/pull/371
+    // return timingInfo;
   }
 
   /**
@@ -438,7 +437,6 @@
     };
 
     return probedInfo;
->>>>>>> af0603d7
   }
 
   timestampOffsetForTimeline(timeline) {
