import QUnit from 'qunit';
import {
  default as SegmentLoader,
  illegalMediaSwitch,
  safeBackBufferTrimTime
} from '../src/segment-loader';
import segmentTransmuxer from '../src/segment-transmuxer';
import videojs from 'video.js';
import mp4probe from 'mux.js/lib/mp4/probe';
import {
  playlistWithDuration,
  standardXHRResponse,
  setupMediaSource
} from './test-helpers.js';
import {
  LoaderCommonHooks,
  LoaderCommonSettings,
  LoaderCommonFactory
} from './loader-common.js';
import {
  muxed as muxedSegment,
  audio as audioSegment,
  video as videoSegment,
  mp4Video as mp4VideoSegment,
  mp4VideoInit as mp4VideoInitSegment,
  mp4Audio as mp4AudioSegment,
  mp4AudioInit as mp4AudioInitSegment
} from './test-segments';
import sinon from 'sinon';

/* TODO
// noop addSegmentMetadataCue_ since most test segments dont have real timing information
// save the original function to a variable to patch it back in for the metadata cue
// specific tests
const ogAddSegmentMetadataCue_ = SegmentLoader.prototype.addSegmentMetadataCue_;

SegmentLoader.prototype.addSegmentMetadataCue_ = function() {};
*/

QUnit.module('SegmentLoader Isolated Functions');

QUnit.test('illegalMediaSwitch detects illegal media switches', function(assert) {
  let startingMedia = { hasAudio: true, hasVideo: true };
  let newSegmentMedia = { hasAudio: true, hasVideo: true };

  assert.notOk(illegalMediaSwitch('main', startingMedia, newSegmentMedia),
               'no error when muxed to muxed');

  startingMedia = { hasAudio: true, hasVideo: true };
  newSegmentMedia = { hasAudio: false, hasVideo: false };
  assert.notOk(illegalMediaSwitch('audio', startingMedia, newSegmentMedia),
               'no error when not main loader type');

  startingMedia = { hasAudio: true, hasVideo: false };
  newSegmentMedia = { hasAudio: true, hasVideo: false };
  assert.notOk(illegalMediaSwitch('main', startingMedia, newSegmentMedia),
               'no error when audio only to audio only');

  startingMedia = { hasAudio: false, hasVideo: true };
  newSegmentMedia = { hasAudio: false, hasVideo: true };
  assert.notOk(illegalMediaSwitch('main', startingMedia, newSegmentMedia),
               'no error when video only to video only');

  startingMedia = { hasAudio: false, hasVideo: true };
  newSegmentMedia = { hasAudio: true, hasVideo: true };
  assert.notOk(illegalMediaSwitch('main', startingMedia, newSegmentMedia),
               'no error when video only to muxed');

  startingMedia = { hasAudio: true, hasVideo: true };
  newSegmentMedia = { hasAudio: false, hasVideo: false };
  assert.equal(illegalMediaSwitch('main', startingMedia, newSegmentMedia),
               'Neither audio nor video found in segment.',
               'error when neither audio nor video');

  startingMedia = { hasAudio: true, hasVideo: false };
  newSegmentMedia = { hasAudio: false, hasVideo: false };
  assert.equal(illegalMediaSwitch('main', startingMedia, newSegmentMedia),
               'Neither audio nor video found in segment.',
               'error when audio only to neither audio nor video');

  startingMedia = { hasAudio: false, hasVideo: true };
  newSegmentMedia = { hasAudio: false, hasVideo: false };
  assert.equal(illegalMediaSwitch('main', startingMedia, newSegmentMedia),
               'Neither audio nor video found in segment.',
               'error when video only to neither audio nor video');

  startingMedia = { hasAudio: true, hasVideo: false };
  newSegmentMedia = { hasAudio: true, hasVideo: true };
  assert.equal(illegalMediaSwitch('main', startingMedia, newSegmentMedia),
               'Video found in segment when we expected only audio.' +
               ' We can\'t switch to a stream with video from an audio only stream.' +
               ' To get rid of this message, please add codec information to the' +
               ' manifest.',
               'error when audio only to muxed');

  startingMedia = { hasAudio: true, hasVideo: true };
  newSegmentMedia = { hasAudio: true, hasVideo: false };
  assert.equal(illegalMediaSwitch('main', startingMedia, newSegmentMedia),
               'Only audio found in segment when we expected video.' +
               ' We can\'t switch to audio only from a stream that had video.' +
               ' To get rid of this message, please add codec information to the' +
               ' manifest.',
               'error when muxed to audio only');

  startingMedia = { hasAudio: true, hasVideo: false };
  newSegmentMedia = { hasAudio: false, hasVideo: true };
  assert.equal(illegalMediaSwitch('main', startingMedia, newSegmentMedia),
               'Video found in segment when we expected only audio.' +
               ' We can\'t switch to a stream with video from an audio only stream.' +
               ' To get rid of this message, please add codec information to the' +
               ' manifest.',
               'error when audio only to video only');

  startingMedia = { hasAudio: false, hasVideo: true };
  newSegmentMedia = { hasAudio: true, hasVideo: false };
  assert.equal(illegalMediaSwitch('main', startingMedia, newSegmentMedia),
               'Only audio found in segment when we expected video.' +
               ' We can\'t switch to audio only from a stream that had video.' +
               ' To get rid of this message, please add codec information to the' +
               ' manifest.',
               'error when video only to audio only');
});

QUnit.test('safeBackBufferTrimTime determines correct safe removeToTime',
function(assert) {
  let seekable = videojs.createTimeRanges([[75, 120]]);
  let targetDuration = 10;
  let currentTime = 70;

  assert.equal(safeBackBufferTrimTime(seekable, currentTime, targetDuration), 40,
    'uses 30s before current time if currentTime is before seekable start');

  currentTime = 110;

  assert.equal(safeBackBufferTrimTime(seekable, currentTime, targetDuration), 75,
    'uses seekable start if currentTime is after seekable start');

  currentTime = 80;

  assert.equal(safeBackBufferTrimTime(seekable, currentTime, targetDuration), 70,
    'uses target duration before currentTime if currentTime is after seekable but' +
    'within target duration');
});

QUnit.module('SegmentLoader', function(hooks) {
  hooks.beforeEach(LoaderCommonHooks.beforeEach);
  hooks.afterEach(LoaderCommonHooks.afterEach);

  LoaderCommonFactory(SegmentLoader, {loaderType: 'main'});

  // Tests specific to the main segment loader go in this module
  QUnit.module('Main', function(nestedHooks) {
    let loader;

    nestedHooks.beforeEach(function(assert) {
      this.startTime = sinon.stub(mp4probe, 'startTime');
      loader = new SegmentLoader(LoaderCommonSettings.call(this, {
        loaderType: 'main',
        segmentMetadataTrack: this.segmentMetadataTrack
      }), {});
    });

    nestedHooks.afterEach(function(assert) {
      this.startTime.restore();
    });

    QUnit.test('load waits until a playlist is specified to proceed', function(assert) {
      loader.load();

      assert.equal(loader.state, 'INIT', 'waiting in init');
      assert.equal(loader.paused(), false, 'not paused');
      assert.equal(this.requests.length, 0, 'have not made a request yet');

      loader.playlist(playlistWithDuration(10));
      this.clock.tick(1);

      assert.equal(this.requests.length, 1, 'made a request');
      assert.equal(loader.state, 'WAITING', 'transitioned states');
    });

    QUnit.test('only appends one segment at a time', async function(assert) {
      await setupMediaSource(loader.mediaSource_, loader.sourceUpdater_);
      loader.playlist(playlistWithDuration(10));
      loader.load();
      this.clock.tick(1);

      // some time passes and a segment is received
      this.clock.tick(100);
      standardXHRResponse(this.requests.shift(), muxedSegment());
      await new Promise((accept, reject) => {
        loader.on('appended', accept);
      });
      assert.equal(this.requests.length, 0, 'only made one request');
    });

    QUnit.test('updates timestamps when segments do not start at zero',
    async function(assert) {
      await setupMediaSource(
        loader.mediaSource_, loader.sourceUpdater_, { isVideoOnly: true });
      let playlist = playlistWithDuration(10);

      playlist.segments.forEach((segment) => {
        segment.map = {
          resolvedUri: 'init.mp4',
          byterange: { length: Infinity, offset: 0 }
        };
      });
      loader.playlist(playlist);
      loader.load();

      this.startTime.returns(11);

      this.clock.tick(100);
      // init
      standardXHRResponse(this.requests.shift(), mp4VideoInitSegment());
      // segment
      standardXHRResponse(this.requests.shift(), mp4VideoSegment());
      await new Promise((accept, reject) => {
        loader.on('appended', accept);
      });

      assert.equal(
        loader.sourceUpdater_.videoTimestampOffset(), -11, 'set timestampOffset');
      assert.equal(playlist.segments[0].start,
                   0,
                   'segment start time not shifted by mp4 start time');
      assert.equal(playlist.segments[0].end,
                   10,
                   'segment end time not shifted by mp4 start time');
    });

    QUnit.test('triggers syncinfoupdate before attempting a resync',
    async function(assert) {
      await setupMediaSource(loader.mediaSource_, loader.sourceUpdater_);
      let syncInfoUpdates = 0;

      loader.playlist(playlistWithDuration(20));
      loader.load();
      this.clock.tick(1);

      this.seekable = videojs.createTimeRanges([[0, 10]]);
      loader.on('syncinfoupdate', () => {
        syncInfoUpdates++;
        // Simulate the seekable window updating
        this.seekable = videojs.createTimeRanges([[200, 210]]);
        // Simulate the seek to live that should happen in playback-watcher
        this.currentTime = 210;
      });

      standardXHRResponse(this.requests.shift(), muxedSegment());
      // the appended event will not fire, as segment-loader will realize that its guess
      // was off and will reset everything to load at the new point, therefore, wait for
      // the syncinfoupdate event rather than the appended event
      await new Promise((accept, reject) => {
        loader.on('syncinfoupdate', accept);
      });
      this.clock.tick(1);

      assert.equal(loader.mediaIndex, null, 'mediaIndex reset by seek to seekable');
      assert.equal(syncInfoUpdates, 1, 'syncinfoupdate was triggered');
    });

    // This test case used to test that we didn't stop all segment processing (including
    // transmuxing), however, that case has changed, such that segment processing will
    // not stop during appends, but will stop if in the middle of processing.
    QUnit.test('abort does not cancel segment appends in progress',
    async function(assert) {
      await setupMediaSource(loader.mediaSource_, loader.sourceUpdater_);
      loader.playlist(playlistWithDuration(20));
      loader.load();
      this.clock.tick(1);

      standardXHRResponse(this.requests.shift(), muxedSegment());
      await new Promise((accept, reject) => {
        loader.on('appending', accept);
      });
      loader.abort();
      this.clock.tick(1);

      assert.equal(loader.state, 'APPENDING', 'still appending');
    });

    QUnit.test('sets the timestampOffset on timeline change', async function(assert) {
      await setupMediaSource(
        loader.mediaSource_, loader.sourceUpdater_, { isVideoOnly: true });
      let timestampOffsetEvents = 0;

      // timestampoffset events are triggered when the source buffer's timestamp offset is
      // set
      loader.on('timestampoffset', () => {
        timestampOffsetEvents++;
      });
      // The transmuxer's timestamp offset is set at different times than the source
      // buffers' timestamp offsets. Since keepOriginalTimestamps is set to true, the
      // timestampOffset value in the transmuxer is used for content alignment
      // modifications, rather than changing time values to match a timeline.
      const origPostMessage = loader.transmuxer_.postMessage.bind(loader.transmuxer_);
      const setTimestampOffsetMessages = [];

      loader.transmuxer_.postMessage = (config) => {
        if (config.action === 'setTimestampOffset') {
          setTimestampOffsetMessages.push(config);
        }

        origPostMessage(config);
      };

      let videoSegmentStartTime = 3;
      let videoSegmentEndTime = 13;
      const origHandleTimingInfo = loader.handleTimingInfo_.bind(loader);

      // The source buffer timestamp offset is offset by the start of the segment. In
      // order to account for this, use a fixed value.
      loader.handleTimingInfo_ = (simpleSegment, mediaType, timeType, time) => {
        if (mediaType === 'video') {
          time = timeType === 'start' ? videoSegmentStartTime : videoSegmentEndTime;
        }
        origHandleTimingInfo(simpleSegment, mediaType, timeType, time);
      };

      let buffered = videojs.createTimeRanges();

      loader.buffered_ = () => buffered;

      const playlist = playlistWithDuration(40);

      playlist.discontinuityStarts = [2];
      playlist.segments[2].timeline = 1;
      loader.playlist(playlist);
      loader.load();
      this.clock.tick(1);

      // segment 0
      standardXHRResponse(this.requests.shift(), videoSegment());
      await new Promise((accept, reject) => {
        loader.on('appended', accept);
      });

      assert.equal(timestampOffsetEvents, 1, 'timestampoffset event was fired');
      assert.equal(
        loader.sourceUpdater_.videoBuffer.timestampOffset,
        0 - 3,
        'timestampoffset set on source buffer');
      assert.equal(
        setTimestampOffsetMessages.length,
        0,
        'timestampoffset was not set in transmuxer');

      buffered = videojs.createTimeRanges([[0, 10]]);
      playlist.segments[0].end = 10;
      // start request for segment 1
      this.clock.tick(1);

      assert.equal(timestampOffsetEvents, 1, 'timestampoffset event was not fired again');
      assert.equal(
        loader.sourceUpdater_.videoBuffer.timestampOffset,
        0 - 3,
        'timestampoffset not changed on source buffer');
      // still at 0
      assert.equal(
        setTimestampOffsetMessages.length,
        0,
        'timestampoffset was not set in transmuxer');

      // video start time changed for the next segment (1), but the timestamp offset on
      // the source buffer shouldn't change
      videoSegmentStartTime = 13;
      videoSegmentEndTime = 23;
      // segment 1
      standardXHRResponse(this.requests.shift(), videoSegment());
      await new Promise((accept, reject) => {
        loader.on('appended', accept);
      });

      assert.equal(timestampOffsetEvents, 1, 'timestampoffset event was not fired again');
      assert.equal(
        loader.sourceUpdater_.videoBuffer.timestampOffset,
        0 - 3,
        'timestampoffset not changed on source buffer');
      assert.equal(
        setTimestampOffsetMessages.length,
        0,
        'timestampoffset was not set in transmuxer');

      buffered = videojs.createTimeRanges([[10, 20]]);
      playlist.segments[1].end = 20;
      // start request for segment 2, which has a discontinuity (new timeline)
      this.clock.tick(1);

      assert.equal(timestampOffsetEvents, 1, 'timestampoffset event was not fired again');
      assert.equal(
        loader.sourceUpdater_.videoBuffer.timestampOffset,
        0 - 3,
        'timestampoffset not changed on source buffer');
      assert.equal(
        setTimestampOffsetMessages.length,
        1,
        'timestampoffset was set in transmuxer');
      assert.equal(
        setTimestampOffsetMessages[0].timestampOffset,
        20,
        'transmuxer timestampoffset set to 20');

      videoSegmentStartTime = 101;
      videoSegmentEndTime = 111;
      // segment 2
      standardXHRResponse(this.requests.shift(), videoSegment());
      await new Promise((accept, reject) => {
        loader.on('appended', accept);
      });

      assert.equal(timestampOffsetEvents, 2, 'timestampoffset event was fired');
      assert.equal(
        loader.sourceUpdater_.videoBuffer.timestampOffset,
        20 - 101,
        'timestampoffset changed on source buffer');
      assert.equal(
        setTimestampOffsetMessages.length,
        1,
        'timestampoffset unchanged in transmuxer');
    });

    QUnit.test('tracks segment end times as they are buffered', async function(assert) {
      await setupMediaSource(loader.mediaSource_, loader.sourceUpdater_);
      let playlist = playlistWithDuration(20);

      loader.playlist(playlist);
      loader.load();
      this.clock.tick(1);

      assert.notOk(playlist.segments[0].end, 'does not start with duration');

      standardXHRResponse(this.requests.shift(), muxedSegment());
      await new Promise((accept, reject) => {
        loader.on('appended', accept);
      });
      this.clock.tick(1);

      assert.ok(playlist.segments[0].end, 'updated duration');
    });

    QUnit.test('adds cues with segment information to the segment-metadata' +
               ' track as they are buffered', async function(assert) {
      const addCueSpy = sinon.spy();

      loader.segmentMetadataTrack_ = {
        addCue: addCueSpy
      };

      await setupMediaSource(loader.mediaSource_, loader.sourceUpdater_);
      loader.playlist(playlistWithDuration(50));
      loader.load();

      this.clock.tick(1);

      // Respond with a segment, and wait until it is appended
      standardXHRResponse(this.requests.shift(), muxedSegment());
      await new Promise((accept, reject) => {
        loader.on('appended', accept);
      });

      assert.strictEqual(
        addCueSpy.callCount,
        1,
        'appending segment should have added a new cue to the segmentMetadataTrack'
      );
      this.clock.tick(1);

      standardXHRResponse(this.requests.shift(), muxedSegment());
      await new Promise((accept, reject) => {
        loader.on('appended', accept);
      });

      assert.strictEqual(
        addCueSpy.callCount,
        2,
        'another append adds to segmentMetadataTrack'
      );
    });

    QUnit.test('does not add cue for invalid segment timing info', async function(assert) {
      const addCueSpy = sinon.spy();

      loader.segmentMetadataTrack_ = {
        addCue: addCueSpy
      };

      await setupMediaSource(loader.mediaSource_, loader.sourceUpdater_);
      loader.playlist(playlistWithDuration(50));
      loader.load();

      this.clock.tick(1);

      // Respond with a segment, and wait until it is appended
      standardXHRResponse(this.requests.shift(), muxedSegment());
      await new Promise((accept, reject) => {
        loader.on('appended', accept);
      });

      assert.equal(addCueSpy.callCount, 1, 'cue added for appended segment');

      loader.addSegmentMetadataCue_({
        segment: {},
        start: 0,
        end: undefined
      });

      assert.equal(addCueSpy.callCount, 1, 'no cue added for invalid segment');
    });

    QUnit.test('translates metadata events into WebVTT cues', async function(assert) {
      const dispatchType = 0x10;
      const metadataCues = [{
        cueTime: 14,
        frames: [{
          data: 'This is a priv tag'
        }]
      }];
      const addCueSpy = sinon.spy();

      await setupMediaSource(loader.mediaSource_, loader.sourceUpdater_);
      loader.inbandTextTracks_ = {};
      loader.playlist(playlistWithDuration(20));
      loader.load();
      // set the mediaSource duration as it is usually set by
      // master playlist controller, which is not present here
      loader.mediaSource_.duration = 20;

      this.clock.tick(1);

<<<<<<< HEAD
      // Mock text tracks and addRemoteTextTrack on the mock tech
      sinon.stub(loader.hls_.tech_, 'addRemoteTextTrack')
        .returns({
          track: {
            addCue: addCueSpy
          }
        });

      standardXHRResponse(this.requests.shift(), muxedSegment());

      // Simulate an id3Frame event happening that will call handleId3_
      const handleId3 = () => {
        loader.handleId3_(loader.pendingSegment_, metadataCues, dispatchType);
      };

      await new Promise((accept, reject) => {
        // we needed some data to be appended first,
        // but the append is not yet finished
        loader.on('appending', handleId3);
        loader.on('appended', accept);
      });
      this.clock.tick(1);
=======
        loader.playlist(playlist);
        loader.mimeType(this.mimeType);
        loader.load();
        this.clock.tick(1);

        assert.ok(!track.cues.length,
                  'segment-metadata track empty when no segments appended');

        // Start appending some segments
        // Add parsed custom tag data to the segment
        playlist.segments[0].custom = { data: true };
        probeResponse = { start: 0, end: 9.5 };
        this.requests[0].response = new Uint8Array(10).buffer;
        this.requests.shift().respond(200, null, '');
        this.updateend();
        this.clock.tick(1);
        expectedCue = {
          uri: '0.ts',
          timeline: 0,
          playlist: 'playlist.m3u8',
          start: 0,
          end: 9.5,
          bandwidth: 3500000,
          resolution: '1920x1080',
          codecs: 'mp4a.40.5,avc1.42001e',
          byteLength: 10,
          dateTimeObject: undefined,
          dateTimeString: undefined,
          custom: { data: true }
        };

        assert.equal(track.cues.length, 1, 'one cue added for segment');
        assert.deepEqual(track.cues[0].value, expectedCue,
          'added correct segment info to cue');

        probeResponse = { start: 9.56, end: 19.2 };
        this.requests[0].response = new Uint8Array(10).buffer;
        this.requests.shift().respond(200, null, '');
        this.updateend();
        this.clock.tick(1);
        expectedCue = {
          uri: '1.ts',
          timeline: 0,
          playlist: 'playlist.m3u8',
          start: 9.56,
          end: 19.2,
          bandwidth: 3500000,
          resolution: '1920x1080',
          codecs: 'mp4a.40.5,avc1.42001e',
          byteLength: 10,
          dateTimeObject: undefined,
          dateTimeString: undefined,
          custom: undefined
        };

        assert.equal(track.cues.length, 2, 'one cue added for segment');
        assert.deepEqual(track.cues[1].value, expectedCue,
          'added correct segment info to cue');

        probeResponse = { start: 19.24, end: 28.99 };
        this.requests[0].response = new Uint8Array(10).buffer;
        this.requests.shift().respond(200, null, '');
        this.updateend();
        this.clock.tick(1);
        expectedCue = {
          uri: '2.ts',
          timeline: 0,
          playlist: 'playlist.m3u8',
          start: 19.24,
          end: 28.99,
          bandwidth: 3500000,
          resolution: '1920x1080',
          codecs: 'mp4a.40.5,avc1.42001e',
          byteLength: 10,
          dateTimeObject: undefined,
          dateTimeString: undefined,
          custom: undefined
        };

        assert.equal(track.cues.length, 3, 'one cue added for segment');
        assert.deepEqual(track.cues[2].value, expectedCue,
          'added correct segment info to cue');

        // append overlapping segment, emmulating segment-loader fetching behavior on
        // rendtion switch
        probeResponse = { start: 19.21, end: 28.98 };
        this.requests[0].response = new Uint8Array(10).buffer;
        this.requests.shift().respond(200, null, '');
        this.updateend();
        this.clock.tick(1);
        expectedCue = {
          uri: '3.ts',
          timeline: 0,
          playlist: 'playlist.m3u8',
          start: 19.21,
          end: 28.98,
          bandwidth: 3500000,
          resolution: '1920x1080',
          codecs: 'mp4a.40.5,avc1.42001e',
          byteLength: 10,
          dateTimeObject: undefined,
          dateTimeString: undefined,
          custom: undefined
        };
>>>>>>> af0603d7

      assert.strictEqual(
        loader.inbandTextTracks_.metadataTrack_.inBandMetadataTrackDispatchType,
        dispatchType,
        'in-band metadata track dispatch type correctly set'
      );
      assert.strictEqual(
        addCueSpy.callCount,
        1,
        'created 1 metadataTrack.cue from the frames'
      );
    });

    QUnit.test('translates caption events into WebVTT cues', async function(assert) {
      const textTrackStub = sinon.stub(loader.hls_.tech_, 'textTracks');
      const captions = [{
        startTime: 0,
        endTime: 1,
        text: 'text',
        stream: 'CC1'
      }];
      const addCueSpy = sinon.spy();

      await setupMediaSource(loader.mediaSource_, loader.sourceUpdater_);
      loader.playlist(playlistWithDuration(20));
      loader.load();

      this.clock.tick(1);

      // Mock text tracks on the mock tech and setup the inbandTextTracks
      loader.inbandTextTracks_ = {};
      textTrackStub.returns({
        getTrackById: () => null
      });
      sinon.stub(loader.hls_.tech_, 'addRemoteTextTrack')
        .returns({
          track: {
            addCue: addCueSpy
          }
        });

      standardXHRResponse(this.requests.shift(), muxedSegment());

      // Simulate a caption event happening that will call handleCaptions_
      const handleCaptions = () => {
        loader.handleCaptions_(loader.pendingSegment_, captions);
      };

      await new Promise((accept, reject) => {
        // we needed some data appended first,
        // but we haven't finished the append yet
        loader.on('appending', handleCaptions);
        loader.on('appended', accept);
      });

      assert.ok(
        Object.keys(loader.inbandTextTracks_.CC1),
        'created one text track with the caption stream as the id'
      );
      assert.strictEqual(addCueSpy.callCount, 1, 'created one cue');
    });

    QUnit.test('translates metadata events from audio-only stream into WebVTT cues',
    async function(assert) {
      const textTrackStub = sinon.stub(loader.hls_.tech_, 'textTracks');
      const metadata = [{
        cueTime: 12,
        frames: [{
          data: 'This is a priv tag'
        }]
      }];

      const addCueSpy = sinon.spy();

      await setupMediaSource(loader.mediaSource_, loader.sourceUpdater_);
      loader.playlist(playlistWithDuration(20));
      loader.load();

      this.clock.tick(1);

      // Mock text tracks on the mock tech and setup the inbandTextTracks
      loader.inbandTextTracks_ = {};
      textTrackStub.returns({
        getTrackById: () => null
      });
      sinon.stub(loader.hls_.tech_, 'addRemoteTextTrack')
        .returns({
          track: {
            addCue: addCueSpy
          }
        });

      standardXHRResponse(this.requests.shift(), audioSegment());

      const dispatchType = 0x10;
      // Simulate a caption event happening that will call handleCaptions_
      const handleId3 = () => {
        loader.handleId3_(loader.pendingSegment_, metadata, dispatchType);
      };

      await new Promise((accept, reject) => {
        // we needed some data appended first,
        // but we haven't finished the append yet
        loader.on('appending', handleId3);
        loader.on('appended', accept);
      });

      assert.ok(
        Object.keys(loader.inbandTextTracks_.metadataTrack_), 'created a metadata track');
      assert.strictEqual(addCueSpy.callCount, 1, 'created one cue');

      assert.strictEqual(
        loader.inbandTextTracks_.metadataTrack_.inBandMetadataTrackDispatchType,
        16,
        'in-band metadata track dispatch type correctly set'
      );

      let cue = addCueSpy.getCall(0).args[0];

      assert.strictEqual(cue.value.data, 'This is a priv tag', 'included the text');
    });

    QUnit.test('fires ended at the end of a playlist', async function(assert) {
      await setupMediaSource(loader.mediaSource_, loader.sourceUpdater_);
      let endOfStreams = 0;

      loader.on('ended', () => endOfStreams++);
      loader.playlist(playlistWithDuration(10));
      loader.load();
      this.clock.tick(1);

      standardXHRResponse(this.requests.shift(), muxedSegment());
      await new Promise((accept, reject) => {
        loader.on('appended', accept);
      });
      this.clock.tick(1);

      assert.equal(endOfStreams, 1, 'triggered ended');
    });

    QUnit.test('endOfStream happens even after a rendition switch',
    async function(assert) {
      await setupMediaSource(loader.mediaSource_, loader.sourceUpdater_);
      let endOfStreams = 0;
      let bandwidthupdates = 0;

      loader.on('ended', () => endOfStreams++);

      loader.on('bandwidthupdate', () => {
        bandwidthupdates++;
        // Simulate a rendition switch
        loader.resetEverything();
      });

      loader.playlist(playlistWithDuration(20));
      loader.load();
      this.clock.tick(1);

      standardXHRResponse(this.requests.shift(), muxedSegment());
      await new Promise((accept, reject) => {
        loader.on('appended', accept);
      });
      this.clock.tick(10);

      standardXHRResponse(this.requests.shift(), muxedSegment());
      await new Promise((accept, reject) => {
        loader.on('appended', accept);
      });

      assert.equal(bandwidthupdates, 1, 'triggered bandwidthupdate');
      assert.equal(endOfStreams, 1, 'triggered ended');
    });

<<<<<<< HEAD
    QUnit.test('live playlists do not trigger ended', async function(assert) {
      await setupMediaSource(loader.mediaSource_, loader.sourceUpdater_);
=======
    QUnit.test('endOfStream does not happen while sourceUpdater is updating', function(assert) {
      let endOfStreams = 0;
      let bandwidthupdates = 0;
      let buffered = videojs.createTimeRanges();

      loader.buffered_ = () => buffered;

      loader.playlist(playlistWithDuration(20));
      loader.mimeType(this.mimeType);
      loader.load();
      this.clock.tick(1);

      loader.mediaSource_ = {
        readyState: 'open',
        sourceBuffers: this.mediaSource.sourceBuffers
      };

      loader.on('ended', () => endOfStreams++);

      loader.on('bandwidthupdate', () => {
        bandwidthupdates++;
        // Simulate a rendition switch
        loader.resetEverything();
      });

      this.requests[0].response = new Uint8Array(10).buffer;
      this.requests.shift().respond(200, null, '');
      buffered = videojs.createTimeRanges([[0, 10]]);
      this.updateend();
      this.clock.tick(10);

      loader.sourceUpdater_.updating = () => true;
      this.requests[0].response = new Uint8Array(10).buffer;
      this.requests.shift().respond(200, null, '');
      buffered = videojs.createTimeRanges([[0, 10]]);

      this.updateend();

      assert.equal(bandwidthupdates, 0, 'did not trigger bandwidthupdate');
      assert.equal(endOfStreams, 0, 'did not trigger trigger ended');
    });

    QUnit.test('live playlists do not trigger ended', function(assert) {
>>>>>>> af0603d7
      let endOfStreams = 0;
      let playlist = playlistWithDuration(10);

      loader.on('ended', () => endOfStreams++);

      playlist.endList = false;
      loader.playlist(playlist);
      loader.load();
      this.clock.tick(1);

      standardXHRResponse(this.requests.shift(), muxedSegment());
      await new Promise((accept, reject) => {
        loader.on('appended', accept);
      });
      this.clock.tick(1);

      assert.equal(endOfStreams, 0, 'did not trigger ended');
    });

    QUnit.test('saves segment info to new segment after playlist refresh',
    async function(assert) {
      await setupMediaSource(loader.mediaSource_, loader.sourceUpdater_);
      let playlist = playlistWithDuration(40);

      playlist.endList = false;

      loader.playlist(playlist);
      loader.load();
      this.clock.tick(1);

      assert.equal(loader.state, 'WAITING', 'in waiting state');
      assert.equal(loader.pendingSegment_.uri, '0.ts', 'first segment pending');
      assert.equal(loader.pendingSegment_.segment.uri,
                   '0.ts',
                   'correct segment reference');

      // wrap up the first request to set mediaIndex and start normal live streaming
      standardXHRResponse(this.requests.shift(), muxedSegment());
      await new Promise((accept, reject) => {
        loader.on('appended', accept);
      });
      this.clock.tick(1);

      assert.equal(loader.state, 'WAITING', 'in waiting state');
      assert.equal(loader.pendingSegment_.uri, '1.ts', 'second segment pending');
      assert.equal(loader.pendingSegment_.segment.uri,
                   '1.ts',
                   'correct segment reference');

      // playlist updated during waiting
      let playlistUpdated = playlistWithDuration(40);

      playlistUpdated.segments.shift();
      playlistUpdated.mediaSequence++;
      loader.playlist(playlistUpdated);

      assert.equal(loader.pendingSegment_.uri, '1.ts', 'second segment still pending');
      assert.equal(loader.pendingSegment_.segment.uri,
                   '1.ts',
                   'correct segment reference');

      standardXHRResponse(this.requests.shift(), muxedSegment());
      await new Promise((accept, reject) => {
        loader.on('appended', accept);
      });

      assert.equal(
        playlistUpdated.segments[0].start, 0, 'set start on segment of new playlist');
      assert.ok(
        playlistUpdated.segments[0].end, 'set end on segment of new playlist');
      assert.notOk(
        playlist.segments[1].start, 'did not set start on segment of old playlist');
      assert.notOk(
        playlist.segments[1].end, 'did not set end on segment of old playlist');
    });

    QUnit.test(
      'saves segment info to old segment after playlist refresh if segment fell off',
    async function(assert) {
      await setupMediaSource(loader.mediaSource_, loader.sourceUpdater_);
      let playlist = playlistWithDuration(40);

      playlist.endList = false;

      loader.playlist(playlist);
      loader.load();
      this.clock.tick(1);

      assert.equal(loader.state, 'WAITING', 'in waiting state');
      assert.equal(loader.pendingSegment_.uri, '0.ts', 'first segment pending');
      assert.equal(loader.pendingSegment_.segment.uri,
                   '0.ts',
                   'correct segment reference');

      // wrap up the first request to set mediaIndex and start normal live streaming
      standardXHRResponse(this.requests.shift(), muxedSegment());
      await new Promise((accept, reject) => {
        loader.on('appended', accept);
      });
      this.clock.tick(1);

      assert.equal(loader.state, 'WAITING', 'in waiting state');
      assert.equal(loader.pendingSegment_.uri, '1.ts', 'second segment pending');
      assert.equal(loader.pendingSegment_.segment.uri,
                   '1.ts',
                   'correct segment reference');

      // playlist updated during waiting
      let playlistUpdated = playlistWithDuration(40);

      playlistUpdated.segments.shift();
      playlistUpdated.segments.shift();
      playlistUpdated.mediaSequence += 2;
      loader.playlist(playlistUpdated);

      assert.equal(loader.pendingSegment_.uri, '1.ts', 'second segment still pending');
      assert.equal(loader.pendingSegment_.segment.uri,
                   '1.ts',
                   'correct segment reference');

      standardXHRResponse(this.requests.shift(), muxedSegment());
      await new Promise((accept, reject) => {
        loader.on('appended', accept);
      });

      assert.equal(playlist.segments[1].start, 0, 'set start on segment of old playlist');
      assert.ok(playlist.segments[1].end, 'set end on segment of old playlist');
      assert.notOk(
        playlistUpdated.segments[0].start,
        'no start info for first segment of new playlist');
      assert.notOk(
        playlistUpdated.segments[0].end,
        'no end info for first segment of new playlist');
    });

    QUnit.test('errors when trying to switch from audio and video to audio only',
    async function(assert) {
      await setupMediaSource(loader.mediaSource_, loader.sourceUpdater_);
      const playlist = playlistWithDuration(40);
      const errors = [];

      loader.on('error', () => errors.push(loader.error()));

      loader.playlist(playlist);
      loader.load();
      this.clock.tick(1);

      standardXHRResponse(this.requests.shift(), muxedSegment());
      await new Promise((accept, reject) => {
        loader.on('appended', accept);
      });
      this.clock.tick(1);

      assert.equal(errors.length, 0, 'no errors');

      standardXHRResponse(this.requests.shift(), audioSegment());

      assert.equal(errors.length, 1, 'one error');
      assert.equal(errors[0].message,
                   'Only audio found in segment when we expected video.' +
                   ' We can\'t switch to audio only from a stream that had video.' +
                   ' To get rid of this message, please add codec information to the' +
                   ' manifest.',
                   'correct error message');
    });

    QUnit.test('errors when trying to switch from audio only to audio and video',
    async function(assert) {
      await setupMediaSource(loader.mediaSource_, loader.sourceUpdater_);
      const playlist = playlistWithDuration(40);
      const errors = [];

      loader.on('error', () => errors.push(loader.error()));

      loader.playlist(playlist);
      loader.load();
      this.clock.tick(1);

      standardXHRResponse(this.requests.shift(), audioSegment());
      await new Promise((accept, reject) => {
        loader.on('appended', accept);
      });
      this.clock.tick(1);

      assert.equal(errors.length, 0, 'no errors');

      standardXHRResponse(this.requests.shift(), muxedSegment());

      assert.equal(errors.length, 1, 'one error');
      assert.equal(errors[0].message,
                   'Video found in segment when we expected only audio.' +
                   ' We can\'t switch to a stream with video from an audio only stream.' +
                   ' To get rid of this message, please add codec information to the' +
                   ' manifest.',
                   'correct error message');
    });

    QUnit.test('no error when not switching from audio and video',
    async function(assert) {
      await setupMediaSource(loader.mediaSource_, loader.sourceUpdater_);
      const playlist = playlistWithDuration(40);
      const errors = [];

      loader.on('error', () => errors.push(loader.error()));

      loader.playlist(playlist);
      loader.load();
      this.clock.tick(1);

      standardXHRResponse(this.requests.shift(), muxedSegment());
      await new Promise((accept, reject) => {
        loader.on('appended', accept);
      });
      this.clock.tick(1);

      assert.equal(errors.length, 0, 'no errors');

      standardXHRResponse(this.requests.shift(), muxedSegment());
      await new Promise((accept, reject) => {
        loader.on('appended', accept);
      });

      assert.equal(errors.length, 0, 'no errors');
    });

    QUnit.test('dispose cleans up transmuxer', async function(assert) {
      await setupMediaSource(loader.mediaSource_, loader.sourceUpdater_);
      loader.playlist(playlistWithDuration(20));

      const origTransmuxerTerminate =
        loader.transmuxer_.terminate.bind(loader.transmuxer_);
      let transmuxerTerminateCount = 0;
      const origSegmentTransmuxerDispose =
        segmentTransmuxer.dispose.bind(segmentTransmuxer);
      let segmentTransmuxerDisposeCalls = 0;

      loader.transmuxer_.terminate = () => {
        transmuxerTerminateCount++;
        origTransmuxerTerminate();
      };
      segmentTransmuxer.dispose = () => {
        origSegmentTransmuxerDispose();
        segmentTransmuxerDisposeCalls++;
      };

      loader.load();
      this.clock.tick(1);
      loader.dispose();

      assert.equal(transmuxerTerminateCount, 1, 'terminated transmuxer');
      assert.equal(segmentTransmuxerDisposeCalls, 1, 'disposed segment transmuxer');
    });

    QUnit.test('calling remove removes cues', async function(assert) {
      await setupMediaSource(loader.mediaSource_, loader.sourceUpdater_);
      const playlist = playlistWithDuration(40);

      loader.playlist(playlist);
      loader.load();
      this.clock.tick(1);

      // load a segment as we can't remove if nothing's been appended
      standardXHRResponse(this.requests.shift(), muxedSegment());
      await new Promise((accept, reject) => {
        loader.on('appended', accept);
      });
      this.clock.tick(1);

      let removedCues = [];

      loader.inbandTextTracks_ = {
        CC1: {
          removeCue(cue) {
            removedCues.push(cue);
            this.cues.splice(this.cues.indexOf(cue), 1);
          },
          cues: [
            {startTime: 10, endTime: 20, text: 'delete me'},
            {startTime: 0, endTime: 2, text: 'save me'}
          ]
        }
      };

      loader.remove(3, 10);

      assert.strictEqual(
        loader.inbandTextTracks_.CC1.cues.length,
        1,
        'one cue remains after remove'
      );
      assert.strictEqual(
        removedCues[0].text,
        'delete me',
        'the cue that overlapped the remove region was removed'
      );
    });

    QUnit.test('calling remove handles absence of cues (null)', async function(assert) {
      await setupMediaSource(loader.mediaSource_, loader.sourceUpdater_);
      const playlist = playlistWithDuration(40);

      loader.playlist(playlist);
      loader.load();
      this.clock.tick(1);

      // load a segment as we can't remove if nothing's been appended
      standardXHRResponse(this.requests.shift(), muxedSegment());
      await new Promise((accept, reject) => {
        loader.on('appended', accept);
      });
      this.clock.tick(1);

      loader.inbandTextTracks_ = {
        CC1: {
          cues: null
        }
      };

      // this call should not raise an exception
      loader.remove(3, 10);

      assert.strictEqual(loader.inbandTextTracks_.CC1.cues, null, 'cues are still null');
    });

    QUnit.test('only removes video when audio disabled', async function(assert) {
      await setupMediaSource(loader.mediaSource_, loader.sourceUpdater_);
      const playlist = playlistWithDuration(40);

      loader.playlist(playlist);
      loader.load();
      this.clock.tick(1);

      // load a segment as we can't remove if nothing's been appended
      standardXHRResponse(this.requests.shift(), muxedSegment());
      await new Promise((accept, reject) => {
        loader.on('appended', accept);
      });
      this.clock.tick(1);

      loader.setAudio(false);

      let audioRemoves = [];
      let videoRemoves = [];

      loader.sourceUpdater_.removeAudio = (start, end) => {
        audioRemoves.push({start, end});
      };
      loader.sourceUpdater_.removeVideo = (start, end) => {
        videoRemoves.push({start, end});
      };

      loader.remove(3, 10);

      assert.equal(audioRemoves, 0, 'did not remove from audio buffer');
      assert.equal(videoRemoves.length, 1, 'removed from video buffer');
      assert.deepEqual(videoRemoves[0], {start: 3, end: 10}, 'removed the right range');
    });

    QUnit.test('triggers appenderror when append errors', async function(assert) {
      await setupMediaSource(loader.mediaSource_, loader.sourceUpdater_);
      const playlist = playlistWithDuration(40);

      loader.playlist(playlist);
      loader.load();
      this.clock.tick(1);

      const error = { message: 'this is an error' };

      // mocking in this case because it's hard to find a good append error that will
      // 1) work across browsers
      // 2) won't cause an error in the transmuxer first
      loader.sourceUpdater_.appendBuffer = (type, bytes, callback) => {
        callback(error);
      };

      standardXHRResponse(this.requests.shift(), muxedSegment());

      await new Promise((accept, reject) => {
        loader.on('appenderror', () => {
          assert.deepEqual(
            loader.error_, error,
            'loader triggered and saved the appenderror');
          accept();
        });
      });
    });

    QUnit.test('appends init segments initially', async function(assert) {
      await setupMediaSource(loader.mediaSource_, loader.sourceUpdater_);

      const origAppendToSourceBuffer = loader.appendToSourceBuffer_.bind(loader);
      const appends = [];

      loader.appendToSourceBuffer_ = (config) => {
        appends.push(config);
        origAppendToSourceBuffer(config);
      };

      loader.playlist(playlistWithDuration(20));
      loader.load();
      this.clock.tick(1);
      standardXHRResponse(this.requests.shift(), muxedSegment());
      await new Promise((accept, reject) => {
        loader.on('appended', accept);
      });
      this.clock.tick(1);

      assert.equal(appends.length, 2, 'two appends');
      assert.equal(appends[0].type, 'video', 'appended to video buffer');
      assert.ok(appends[0].initSegment, 'appended video init segment');
      assert.equal(appends[1].type, 'audio', 'appended to audio buffer');
      assert.ok(appends[1].initSegment, 'appended audio init segment');
    });

    QUnit.test('does not append init segments after first', async function(assert) {
      await setupMediaSource(loader.mediaSource_, loader.sourceUpdater_);

      const origAppendToSourceBuffer = loader.appendToSourceBuffer_.bind(loader);
      const appends = [];

      loader.appendToSourceBuffer_ = (config) => {
        appends.push(config);
        origAppendToSourceBuffer(config);
      };

      loader.playlist(playlistWithDuration(20));
      loader.load();
      this.clock.tick(1);
      standardXHRResponse(this.requests.shift(), muxedSegment());
      await new Promise((accept, reject) => {
        loader.on('appended', accept);
      });
      this.clock.tick(1);

      assert.equal(appends.length, 2, 'two appends');
      assert.equal(appends[0].type, 'video', 'appended to video buffer');
      assert.ok(appends[0].initSegment, 'appended video init segment');
      assert.equal(appends[1].type, 'audio', 'appended to audio buffer');
      assert.ok(appends[1].initSegment, 'appended audio init segment');

      standardXHRResponse(this.requests.shift(), muxedSegment());
      await new Promise((accept, reject) => {
        loader.on('appended', accept);
      });
      this.clock.tick(1);

      assert.equal(appends.length, 4, 'two more appends');
      assert.equal(appends[2].type, 'video', 'appended to video buffer');
      assert.notOk(appends[2].initSegment, 'did not append video init segment');
      assert.equal(appends[3].type, 'audio', 'appended to audio buffer');
      assert.notOk(appends[3].initSegment, 'did not append audio init segment');
    });

    QUnit.test('does not re-append audio init segment when audio only',
    async function(assert) {
      await setupMediaSource(
        loader.mediaSource_, loader.sourceUpdater_, { isAudioOnly: true });

      const origAppendToSourceBuffer = loader.appendToSourceBuffer_.bind(loader);
      const appends = [];

      loader.appendToSourceBuffer_ = (config) => {
        appends.push(config);
        origAppendToSourceBuffer(config);
      };

      loader.playlist(playlistWithDuration(20));
      loader.load();
      this.clock.tick(1);
      standardXHRResponse(this.requests.shift(), audioSegment());
      await new Promise((accept, reject) => {
        loader.on('appended', accept);
      });
      this.clock.tick(1);

      assert.equal(appends.length, 1, 'one append');
      assert.equal(appends[0].type, 'audio', 'appended to audio buffer');
      assert.ok(appends[0].initSegment, 'appended audio init segment');

      standardXHRResponse(this.requests.shift(), audioSegment());
      await new Promise((accept, reject) => {
        loader.on('appended', accept);
      });
      this.clock.tick(1);

      assert.equal(appends.length, 2, 'one more append');
      assert.equal(appends[1].type, 'audio', 'appended to audio buffer');
      assert.notOk(appends[1].initSegment, 'did not append audio init segment');
    });

    QUnit.test('re-appends audio init segment on playlist changes',
    async function(assert) {
      await setupMediaSource(
        loader.mediaSource_, loader.sourceUpdater_, { isAudioOnly: true });

      const origAppendToSourceBuffer = loader.appendToSourceBuffer_.bind(loader);
      const appends = [];

      loader.appendToSourceBuffer_ = (config) => {
        appends.push(config);
        origAppendToSourceBuffer(config);
      };

      loader.playlist(playlistWithDuration(20));
      loader.load();
      this.clock.tick(1);
      standardXHRResponse(this.requests.shift(), audioSegment());
      await new Promise((accept, reject) => {
        loader.on('appended', accept);
      });
      this.clock.tick(1);

      assert.equal(appends.length, 1, 'one append');
      assert.equal(appends[0].type, 'audio', 'appended to audio buffer');
      assert.ok(appends[0].initSegment, 'appended audio init segment');

      // new playlist for an audio only loader would mean an audio track change
      loader.playlist(playlistWithDuration(20, { uri: 'new-playlist.m3u8' }));
      // remove old aborted request
      this.requests.shift();
      // get the new request
      this.clock.tick(1);
      standardXHRResponse(this.requests.shift(), audioSegment());
      // since it's a sync request, wait for the syncinfoupdate event (we won't get the
      // appended event)
      await new Promise((accept, reject) => {
        loader.on('syncinfoupdate', accept);
      });
      this.clock.tick(1);

      assert.equal(appends.length, 2, 'one more appends');
      assert.equal(appends[1].type, 'audio', 'appended to audio buffer');
      assert.ok(appends[1].initSegment, 'appended audio init segment');
    });

    QUnit.test('re-appends video init segment on playlist changes', async function(assert) {
      await setupMediaSource(
        loader.mediaSource_, loader.sourceUpdater_, { isVideoOnly: true });

      const origAppendToSourceBuffer = loader.appendToSourceBuffer_.bind(loader);
      const appends = [];

      loader.appendToSourceBuffer_ = (config) => {
        appends.push(config);
        origAppendToSourceBuffer(config);
      };

      loader.playlist(playlistWithDuration(20));
      loader.load();
      this.clock.tick(1);
      standardXHRResponse(this.requests.shift(), videoSegment());
      await new Promise((accept, reject) => {
        loader.on('appended', accept);
      });
      this.clock.tick(1);

      assert.equal(appends.length, 1, 'one append');
      assert.equal(appends[0].type, 'video', 'appended to video buffer');
      assert.ok(appends[0].initSegment, 'appended video init segment');

      loader.playlist(playlistWithDuration(20, { uri: 'new-playlist.m3u8' }));
      // remove old aborted request
      this.requests.shift();
      // get the new request
      this.clock.tick(1);
      standardXHRResponse(this.requests.shift(), videoSegment());
      // since it's a sync request, wait for the syncinfoupdate event (we won't get the
      // appended event)
      await new Promise((accept, reject) => {
        loader.on('syncinfoupdate', accept);
      });
      this.clock.tick(1);

      assert.equal(appends.length, 2, 'one more append');
      assert.equal(appends[1].type, 'video', 'appended to video buffer');
      assert.ok(appends[1].initSegment, 'appended video init segment');
    });

    QUnit.test('re-appends init segments on discontinuity', async function(assert) {
      await setupMediaSource(loader.mediaSource_, loader.sourceUpdater_);

      const origAppendToSourceBuffer = loader.appendToSourceBuffer_.bind(loader);
      const appends = [];

      loader.appendToSourceBuffer_ = (config) => {
        appends.push(config);
        origAppendToSourceBuffer(config);
      };

      loader.playlist(playlistWithDuration(20, { discontinuityStarts: [1] }));
      loader.load();
      this.clock.tick(1);
      standardXHRResponse(this.requests.shift(), muxedSegment());
      await new Promise((accept, reject) => {
        loader.on('appended', accept);
      });
      this.clock.tick(1);

      assert.equal(appends.length, 2, 'two appends');
      assert.equal(appends[0].type, 'video', 'appended to video buffer');
      assert.ok(appends[0].initSegment, 'appended video init segment');
      assert.equal(appends[1].type, 'audio', 'appended to audio buffer');
      assert.ok(appends[1].initSegment, 'appended audio init segment');

      standardXHRResponse(this.requests.shift(), muxedSegment());
      await new Promise((accept, reject) => {
        loader.on('appended', accept);
      });
      this.clock.tick(1);

      assert.equal(appends.length, 4, 'two more appends');
      assert.equal(appends[2].type, 'video', 'appended to video buffer');
      assert.ok(appends[2].initSegment, 'appended video init segment');
      assert.equal(appends[3].type, 'audio', 'appended to audio buffer');
      assert.ok(appends[3].initSegment, 'appended audio init segment');
    });

    QUnit.test('stores and reuses audio init segments from map tag',
    async function(assert) {
      loader = new SegmentLoader(LoaderCommonSettings.call(this, {
        loaderType: 'audio',
        segmentMetadataTrack: this.segmentMetadataTrack
      }), {});

      await setupMediaSource(
        loader.mediaSource_, loader.sourceUpdater_, { isAudioOnly: true });

      const origAppendToSourceBuffer = loader.appendToSourceBuffer_.bind(loader);
      const appends = [];

      loader.appendToSourceBuffer_ = (config) => {
        appends.push(config);
        origAppendToSourceBuffer(config);
      };

      const playlist = playlistWithDuration(30);

      playlist.segments[0].map = {
        resolvedUri: 'init.mp4',
        byterange: { length: Infinity, offset: 0 }
      };
      // change the map tag as we won't re-append the init segment if it hasn't changed
      playlist.segments[1].map = {
        resolvedUri: 'init2.mp4',
        byterange: { length: 100, offset: 10 }
      };
      // reuse the initial map to see if it was cached
      playlist.segments[2].map = {
        resolvedUri: 'init.mp4',
        byterange: { length: Infinity, offset: 0 }
      };

      loader.playlist(playlist);
      loader.load();
      this.clock.tick(1);

      // init
      standardXHRResponse(this.requests.shift(), mp4AudioInitSegment());
      // segment
      standardXHRResponse(this.requests.shift(), mp4AudioSegment());
      await new Promise((accept, reject) => {
        loader.on('appended', accept);
      });
      this.clock.tick(1);

      assert.equal(appends.length, 1, 'one append');
      assert.equal(appends[0].type, 'audio', 'appended to audio buffer');
      assert.ok(appends[0].initSegment, 'appended audio init segment');

      // init
      standardXHRResponse(this.requests.shift(), mp4AudioInitSegment());
      // segment
      standardXHRResponse(this.requests.shift(), mp4AudioSegment());
      await new Promise((accept, reject) => {
        loader.on('appended', accept);
      });
      this.clock.tick(1);

      assert.equal(appends.length, 2, 'one more append');
      assert.equal(appends[1].type, 'audio', 'appended to audio buffer');
      assert.ok(appends[1].initSegment, 'appended audio init segment');
      assert.notEqual(
        appends[0].initSegment,
        appends[1].initSegment,
        'appended a different init segment');

      // no init segment request, as it should be the same (and cached) segment
      standardXHRResponse(this.requests.shift(), mp4AudioSegment());
      await new Promise((accept, reject) => {
        loader.on('appended', accept);
      });

      assert.equal(appends.length, 3, 'one more append');
      assert.equal(appends[2].type, 'audio', 'appended to audio buffer');
      assert.ok(appends[2].initSegment, 'appended audio init segment');
      assert.equal(
        appends[0].initSegment,
        appends[2].initSegment,
        'reused the init segment');
    });

    QUnit.test('stores and reuses video init segments from map tag',
    async function(assert) {
      await setupMediaSource(
        loader.mediaSource_, loader.sourceUpdater_, { isVideoOnly: true });

      const origAppendToSourceBuffer = loader.appendToSourceBuffer_.bind(loader);
      const appends = [];

      loader.appendToSourceBuffer_ = (config) => {
        appends.push(config);
        origAppendToSourceBuffer(config);
      };

      const playlist = playlistWithDuration(30);

      playlist.segments[0].map = {
        resolvedUri: 'init.mp4',
        byterange: { length: Infinity, offset: 0 }
      };
      // change the map tag as we won't re-append the init segment if it hasn't changed
      playlist.segments[1].map = {
        resolvedUri: 'init2.mp4',
        byterange: { length: 100, offset: 10 }
      };
      // reuse the initial map to see if it was cached
      playlist.segments[2].map = {
        resolvedUri: 'init.mp4',
        byterange: { length: Infinity, offset: 0 }
      };

      loader.playlist(playlist);
      loader.load();
      this.clock.tick(1);

      // init
      standardXHRResponse(this.requests.shift(), mp4VideoInitSegment());
      // segment
      standardXHRResponse(this.requests.shift(), mp4VideoSegment());
      await new Promise((accept, reject) => {
        loader.on('appended', accept);
      });
      this.clock.tick(1);

      assert.equal(appends.length, 1, 'one append');
      assert.equal(appends[0].type, 'video', 'appended to video buffer');
      assert.ok(appends[0].initSegment, 'appended video init segment');

      // init
      standardXHRResponse(this.requests.shift(), mp4VideoInitSegment());
      // segment
      standardXHRResponse(this.requests.shift(), mp4VideoSegment());
      await new Promise((accept, reject) => {
        loader.on('appended', accept);
      });
      this.clock.tick(1);

      assert.equal(appends.length, 2, 'one more append');
      assert.equal(appends[1].type, 'video', 'appended to audio buffer');
      assert.ok(appends[1].initSegment, 'appended video init segment');
      assert.notEqual(
        appends[0].initSegment,
        appends[1].initSegment,
        'appended a different init segment');

      // no init segment request, as it should be the same (and cached) segment
      standardXHRResponse(this.requests.shift(), mp4VideoSegment());
      await new Promise((accept, reject) => {
        loader.on('appended', accept);
      });

      assert.equal(appends.length, 3, 'one more append');
      assert.equal(appends[2].type, 'video', 'appended to video buffer');
      assert.ok(appends[2].initSegment, 'appended video init segment');
      assert.equal(
        appends[0].initSegment,
        appends[2].initSegment,
        'reused the init segment');
    });
  });
});

/* TODO
QUnit.module('SegmentLoader: FMP4', function(hooks) {
  hooks.beforeEach(LoaderCommonHooks.beforeEach);
  hooks.afterEach(LoaderCommonHooks.afterEach);

  LoaderCommonFactory(SegmentLoader, { loaderType: 'main' });

  // Tests specific to the main segment loader go in this module
  QUnit.module('Loader Main', function(nestedHooks) {
    let loader;

    nestedHooks.beforeEach(function(assert) {
      this.segmentMetadataTrack = new MockTextTrack();
      this.inbandTextTracks = {
        CC1: new MockTextTrack()
      };
      this.startTime = sinon.stub(mp4probe, 'startTime');
      this.mimeType = 'video/mp4';

      loader = new SegmentLoader(LoaderCommonSettings.call(this, {
        loaderType: 'main',
        segmentMetadataTrack: this.segmentMetadataTrack,
        inbandTextTracks: this.inbandTextTracks
      }), {});

      // shim updateend trigger to be a noop if the loader has no media source
      this.updateend = function() {
        if (loader.mediaSource_) {
          loader.mediaSource_.sourceBuffers[0].trigger('updateend');
        }
      };
    });

    nestedHooks.afterEach(function(assert) {
      this.startTime.restore();
    });

    QUnit.skip('CaptionParser is handled as expected',
    function(assert) {
      let mockCaptionParserReset;
      let mockCaptionParserClear;
      let mockCaptionParserClearParsedCaptions;
      let originalCurrentTimeline;
      let originalPendingSegment;
      let segment;

      assert.ok(loader.captionParser_, 'there is a captions parser');

      mockCaptionParserReset = sinon.stub(loader.captionParser_, 'reset');
      mockCaptionParserClear = sinon.stub(loader.captionParser_, 'clearAllCaptions');
      mockCaptionParserClearParsedCaptions = sinon.stub(loader.captionParser_, 'clearParsedCaptions');

      loader.load();
      loader.playlist(playlistWithDuration(10, 'm4s'));
      assert.equal(this.requests.length, 0, 'have not made a request yet');

      loader.mimeType(this.mimeType);
      this.clock.tick(1);
      assert.equal(this.requests.length, 1, 'made a request');
      assert.equal(mockCaptionParserClear.callCount, 2, 'captions cleared on load and mimeType');

      // Simulate a rendition switch
      loader.resetEverything();
      assert.equal(mockCaptionParserClear.callCount, 3, 'captions cleared on rendition switch');

      // Simulate a discontinuity
      originalCurrentTimeline = loader.currentTimeline_;
      loader.currentTimeline_ = originalCurrentTimeline + 1;
      assert.equal(mockCaptionParserClear.callCount, 3, 'captions cleared on discontinuity');
      loader.currentTimeline_ = originalCurrentTimeline;

      // Add to the inband text track, then call remove
      this.inbandTextTracks.CC1.addCue({
        startTime: 1,
        endTime: 2,
        text: 'test'
      });
      loader.remove(0, 2);
      assert.equal(this.inbandTextTracks.CC1.cues.length, 0, 'all cues have been removed');

      // Check that captions are added to track when found in the segment
      // and then captionParser is cleared
      segment = {
        resolvedUri: '0.m4s',
        bytes: new Uint8Array([0, 0, 1]),
        map: {
          bytes: new Uint8Array([0, 0, 1])
        },
        endOfAllRequests: 0,
        fmp4Captions: [{
          startTime: 1,
          endTime: 2,
          text: 'test',
          stream: 'CC1'
        }],
        captionStreams: {
          CC1: true
        }
      };
      originalPendingSegment = loader.pendingSegment_;
      loader.pendingSegment_ = {
        segment,
        playlist: {
          syncInfo: null
        }
      };
      loader.processSegmentResponse_(segment);
      assert.ok(this.inbandTextTracks.CC1, 'text track created');
      assert.ok(this.inbandTextTracks.CC1.cues.length, 1, 'cue added');
      assert.equal(mockCaptionParserClearParsedCaptions.callCount, 1, 'captions cleared after adding to text track');
      loader.pendingSegment_ = originalPendingSegment;

      // Dispose the loader
      loader.dispose();
      assert.equal(mockCaptionParserReset.callCount, 1, 'CaptionParser reset');
    });
  });
});
*/<|MERGE_RESOLUTION|>--- conflicted
+++ resolved
@@ -528,7 +528,6 @@
 
       this.clock.tick(1);
 
-<<<<<<< HEAD
       // Mock text tracks and addRemoteTextTrack on the mock tech
       sinon.stub(loader.hls_.tech_, 'addRemoteTextTrack')
         .returns({
@@ -551,112 +550,6 @@
         loader.on('appended', accept);
       });
       this.clock.tick(1);
-=======
-        loader.playlist(playlist);
-        loader.mimeType(this.mimeType);
-        loader.load();
-        this.clock.tick(1);
-
-        assert.ok(!track.cues.length,
-                  'segment-metadata track empty when no segments appended');
-
-        // Start appending some segments
-        // Add parsed custom tag data to the segment
-        playlist.segments[0].custom = { data: true };
-        probeResponse = { start: 0, end: 9.5 };
-        this.requests[0].response = new Uint8Array(10).buffer;
-        this.requests.shift().respond(200, null, '');
-        this.updateend();
-        this.clock.tick(1);
-        expectedCue = {
-          uri: '0.ts',
-          timeline: 0,
-          playlist: 'playlist.m3u8',
-          start: 0,
-          end: 9.5,
-          bandwidth: 3500000,
-          resolution: '1920x1080',
-          codecs: 'mp4a.40.5,avc1.42001e',
-          byteLength: 10,
-          dateTimeObject: undefined,
-          dateTimeString: undefined,
-          custom: { data: true }
-        };
-
-        assert.equal(track.cues.length, 1, 'one cue added for segment');
-        assert.deepEqual(track.cues[0].value, expectedCue,
-          'added correct segment info to cue');
-
-        probeResponse = { start: 9.56, end: 19.2 };
-        this.requests[0].response = new Uint8Array(10).buffer;
-        this.requests.shift().respond(200, null, '');
-        this.updateend();
-        this.clock.tick(1);
-        expectedCue = {
-          uri: '1.ts',
-          timeline: 0,
-          playlist: 'playlist.m3u8',
-          start: 9.56,
-          end: 19.2,
-          bandwidth: 3500000,
-          resolution: '1920x1080',
-          codecs: 'mp4a.40.5,avc1.42001e',
-          byteLength: 10,
-          dateTimeObject: undefined,
-          dateTimeString: undefined,
-          custom: undefined
-        };
-
-        assert.equal(track.cues.length, 2, 'one cue added for segment');
-        assert.deepEqual(track.cues[1].value, expectedCue,
-          'added correct segment info to cue');
-
-        probeResponse = { start: 19.24, end: 28.99 };
-        this.requests[0].response = new Uint8Array(10).buffer;
-        this.requests.shift().respond(200, null, '');
-        this.updateend();
-        this.clock.tick(1);
-        expectedCue = {
-          uri: '2.ts',
-          timeline: 0,
-          playlist: 'playlist.m3u8',
-          start: 19.24,
-          end: 28.99,
-          bandwidth: 3500000,
-          resolution: '1920x1080',
-          codecs: 'mp4a.40.5,avc1.42001e',
-          byteLength: 10,
-          dateTimeObject: undefined,
-          dateTimeString: undefined,
-          custom: undefined
-        };
-
-        assert.equal(track.cues.length, 3, 'one cue added for segment');
-        assert.deepEqual(track.cues[2].value, expectedCue,
-          'added correct segment info to cue');
-
-        // append overlapping segment, emmulating segment-loader fetching behavior on
-        // rendtion switch
-        probeResponse = { start: 19.21, end: 28.98 };
-        this.requests[0].response = new Uint8Array(10).buffer;
-        this.requests.shift().respond(200, null, '');
-        this.updateend();
-        this.clock.tick(1);
-        expectedCue = {
-          uri: '3.ts',
-          timeline: 0,
-          playlist: 'playlist.m3u8',
-          start: 19.21,
-          end: 28.98,
-          bandwidth: 3500000,
-          resolution: '1920x1080',
-          codecs: 'mp4a.40.5,avc1.42001e',
-          byteLength: 10,
-          dateTimeObject: undefined,
-          dateTimeString: undefined,
-          custom: undefined
-        };
->>>>>>> af0603d7
 
       assert.strictEqual(
         loader.inbandTextTracks_.metadataTrack_.inBandMetadataTrackDispatchType,
@@ -830,10 +723,6 @@
       assert.equal(endOfStreams, 1, 'triggered ended');
     });
 
-<<<<<<< HEAD
-    QUnit.test('live playlists do not trigger ended', async function(assert) {
-      await setupMediaSource(loader.mediaSource_, loader.sourceUpdater_);
-=======
     QUnit.test('endOfStream does not happen while sourceUpdater is updating', function(assert) {
       let endOfStreams = 0;
       let bandwidthupdates = 0;
@@ -876,8 +765,8 @@
       assert.equal(endOfStreams, 0, 'did not trigger trigger ended');
     });
 
-    QUnit.test('live playlists do not trigger ended', function(assert) {
->>>>>>> af0603d7
+    QUnit.test('live playlists do not trigger ended', async function(assert) {
+      await setupMediaSource(loader.mediaSource_, loader.sourceUpdater_);
       let endOfStreams = 0;
       let playlist = playlistWithDuration(10);
 
