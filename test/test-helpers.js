import document from 'global/document';
import sinon from 'sinon';
import videojs from 'video.js';
<<<<<<< HEAD
=======
/* eslint-disable no-unused-vars */
// needed so MediaSource can be registered with videojs
import { MediaSource } from '../src/mse/index';
import URLToolkit from 'url-toolkit';
/* eslint-enable */
>>>>>>> af0603d7
import testDataManifests from './test-manifests.js';
import xhrFactory from '../src/xhr';
import { isLikelyFmp4Data } from '../src/util/codecs';
import window from 'global/window';
import { muxed as muxedSegment } from './test-segments';

const RealMediaSource = window.MediaSource;
const realCreateObjectURL = window.URL.createObjectURL;

// a SourceBuffer that tracks updates but otherwise is a noop
class MockSourceBuffer extends videojs.EventTarget {
  constructor() {
    super();
    this.updates_ = [];

    this.updating = false;
    this.on('updateend', function() {
      this.updating = false;
    });

    this.buffered = videojs.createTimeRanges();
    this.duration_ = NaN;

    Object.defineProperty(this, 'duration', {
      get() {
        return this.duration_;
      },
      set(duration) {
        this.updates_.push({
          duration
        });
        this.duration_ = duration;
      }
    });
  }

  abort() {
    this.updates_.push({
      abort: true
    });
  }

  appendBuffer(config) {
    this.updates_.push({
      append: config
    });
    this.updating = true;
  }

  remove(start, end) {
    this.updates_.push({
      remove: [start, end]
    });
  }
}

class MockMediaSource extends videojs.EventTarget {
  constructor() {
    super();
    this.readyState = 'closed';
    this.on('sourceopen', function() {
      this.readyState = 'open';
    });

    this.activeSourceBuffers = [];
    // this.activeSourceBuffers.onaddsourcebuffer: null,
    // this.activeSourceBuffers.onremovesourcebuffer: null
    this.sourceBuffers = this.activeSourceBuffers;
    this.duration_ = NaN;
    this.seekable = videojs.createTimeRange();
    this.onsourceclose = null;
    this.onsourceended = null;
    this.onsourceopen = null;
    this.nativeMediaSource_ = new RealMediaSource();

    Object.defineProperty(this, 'duration', {
      get() {
        return this.duration_;
      },
      set(duration) {
        this.duration_ = duration;
        this.trigger('durationchange');
      }
    });
  }

  addSeekableRange_(start, end) {
    this.seekable = videojs.createTimeRange(start, end);
  }

  addSourceBuffer(mime) {
    let sourceBuffer = new MockSourceBuffer();

    sourceBuffer.mimeType_ = mime;
    this.sourceBuffers.push(sourceBuffer);
    return sourceBuffer;
  }

  endOfStream(error) {
    this.readyState = 'ended';
    this.error_ = error;
  }
}

MockMediaSource.isTypeSupported = RealMediaSource.isTypeSupported;

export class MockTextTrack {
  constructor() {
    this.cues = [];
  }
  addCue(cue) {
    this.cues.push(cue);
  }
  removeCue(cue) {
    for (let i = 0; i < this.cues.length; i++) {
      if (this.cues[i] === cue) {
        this.cues.splice(i, 1);
        break;
      }
    }
  }
}

// return an absolute version of a page-relative URL
export const absoluteUrl = function(relativeUrl) {
  return URLToolkit.buildAbsoluteURL(window.location.href, relativeUrl);
};

export const useFakeMediaSource = function() {
  window.MediaSource = MockMediaSource;
  window.URL.createObjectURL = (object) => realCreateObjectURL(
    object instanceof MockMediaSource ? object.nativeMediaSource_ : object);

  return {
    restore() {
      window.MediaSource = RealMediaSource;
      window.URL.createObjectURL = realCreateObjectURL;
    }
  };
};

export const useFakeEnvironment = function(assert) {
  let realXMLHttpRequest = videojs.xhr.XMLHttpRequest;

  let fakeEnvironment = {
    requests: [],
    restore() {
      this.clock.restore();
      videojs.xhr.XMLHttpRequest = realXMLHttpRequest;
      this.xhr.restore();
      ['warn', 'error'].forEach((level) => {
        if (this.log && this.log[level] && this.log[level].restore) {
          if (assert) {
            let calls = (this.log[level].args || []).map((args) => {
              return args.join(', ');
            }).join('\n  ');

            assert.equal(this.log[level].callCount,
                        0,
                        'no unexpected logs at level "' + level + '":\n  ' + calls);
          }
          this.log[level].restore();
        }
      });
    }
  };

  fakeEnvironment.log = {};
  ['warn', 'error'].forEach((level) => {
    // you can use .log[level].args to get args
    sinon.stub(videojs.log, level);
    fakeEnvironment.log[level] = videojs.log[level];
    Object.defineProperty(videojs.log[level], 'calls', {
      get() {
        // reset callCount to 0 so they don't have to
        let callCount = this.callCount;

        this.callCount = 0;
        return callCount;
      }
    });
  });
  fakeEnvironment.clock = sinon.useFakeTimers();
  fakeEnvironment.xhr = sinon.useFakeXMLHttpRequest();

  // Sinon 1.10.2 handles abort incorrectly (triggering the error event)
  // Later versions fixed this but broke the ability to set the response
  // to an arbitrary object (in our case, a typed array).
  XMLHttpRequest.prototype = Object.create(XMLHttpRequest.prototype);
  XMLHttpRequest.prototype.abort = function abort() {
    this.response = this.responseText = '';
    this.errorFlag = true;
    this.requestHeaders = {};
    this.responseHeaders = {};

    if (this.readyState > 0 && this.sendFlag) {
      this.readyStateChange(4);
      this.sendFlag = false;
    }

    this.readyState = 0;
  };

  XMLHttpRequest.prototype.downloadProgress = function downloadProgress(rawEventData) {
    // `responseText` we only really use when we’re requesting as text
    // so that we can see data on progress events.
    // `downloadProgress` should be called with 0 bytes
    // and then add new bytes each progress event
    if (this.mimeTypeOverride === 'text/plain; charset=x-user-defined') {
      this.responseText = rawEventData.toString();
    }

    this.dispatchEvent(new sinon.ProgressEvent('progress',
                                               rawEventData,
                                               this));
  };

  // used for treating the response however we want, instead of the browser deciding
  // responses we don't have to worry about the browser changing responses
  XMLHttpRequest.prototype.overrideMimeType = function overrideMimeType(mimeType) {
    this.mimeTypeOverride = mimeType;
  };

  // add support for xhr.responseURL
  XMLHttpRequest.prototype.open = (function(origFn) {
    return function() {
      this.responseURL = absoluteUrl(arguments[1]);

      return origFn.apply(this, arguments);
    };
  }(XMLHttpRequest.prototype.open));

  fakeEnvironment.requests.length = 0;
  fakeEnvironment.xhr.onCreate = function(xhr) {
    fakeEnvironment.requests.push(xhr);
  };
  videojs.xhr.XMLHttpRequest = fakeEnvironment.xhr;

  return fakeEnvironment;
};

// patch over some methods of the provided tech so it can be tested
// synchronously with sinon's fake timers
export const mockTech = function(tech) {
  if (tech.isMocked_) {
    // make this function idempotent because HTML and Flash based
    // playback have very different lifecycles. For HTML, the tech
    // is available on player creation. For Flash, the tech isn't
    // ready until the source has been loaded and one tick has
    // expired.
    return;
  }

  tech.isMocked_ = true;
  tech.src_ = null;
  tech.time_ = null;

  tech.paused_ = !tech.autoplay();
  tech.paused = function() {
    return tech.paused_;
  };

  if (!tech.currentTime_) {
    tech.currentTime_ = tech.currentTime;
  }
  tech.currentTime = function() {
    return tech.time_ === null ? tech.currentTime_() : tech.time_;
  };

  tech.setSrc = function(src) {
    tech.src_ = src;
  };
  tech.src = function(src) {
    if (src !== null) {
      return tech.setSrc(src);
    }
    return tech.src_ === null ? tech.src : tech.src_;
  };
  tech.currentSrc_ = tech.currentSrc;
  tech.currentSrc = function() {
    return tech.src_ === null ? tech.currentSrc_() : tech.src_;
  };

  tech.play_ = tech.play;
  tech.play = function() {
    tech.play_();
    tech.paused_ = false;
    tech.trigger('play');
  };
  tech.pause_ = tech.pause;
  tech.pause = function() {
    tech.pause_();
    tech.paused_ = true;
    tech.trigger('pause');
  };

  tech.setCurrentTime = function(time) {
    tech.time_ = time;

    setTimeout(function() {
      tech.trigger('seeking');
      setTimeout(function() {
        tech.trigger('seeked');
      }, 1);
    }, 1);
  };
};

export const createPlayer = function(options, src, clock) {
  let video;
  let player;

  video = document.createElement('video');
  video.className = 'video-js';
  if (src) {
    if (typeof src === 'string') {
      video.src = src;
    } else if (src.src) {
      let source = document.createElement('source');

      source.src = src.src;
      if (src.type) {
        source.type = src.type;
      }
      video.appendChild(source);
    }
  }
  document.querySelector('#qunit-fixture').appendChild(video);
  player = videojs(video, options || {});

  player.buffered = function() {
    return videojs.createTimeRange(0, 0);
  };

  if (clock) {
    clock.tick(1);
  }

  mockTech(player.tech_);

  return player;
};

export const openMediaSource = function(player, clock) {
  player.tech_.triggerReady();
  clock.tick(1);
  // mock the tech *after* it has finished loading so that we don't
  // mock a tech that will be unloaded on the next tick
  mockTech(player.tech_);
  if (player.tech_.hls) {
    player.tech_.hls.xhr = xhrFactory();
    // simulate the sourceopen event
    player.tech_.hls.mediaSource.readyState = 'open';
    player.tech_.hls.mediaSource.dispatchEvent({
      type: 'sourceopen',
      swfId: player.tech_.el() && player.tech_.el().id
    });
    clock.tick(1);
  }
};

export const standardXHRResponse = function(request, data) {
  if (!request.url) {
    return;
  }

  let contentType = 'application/json';
  // contents off the global object
  let manifestName = (/(?:.*\/)?(.*)\.(m3u8|mpd)/).exec(request.url);

  if (manifestName) {
    manifestName = manifestName[1];
  } else {
    manifestName = request.url;
  }

  if (/\.m3u8?/.test(request.url)) {
    contentType = 'application/vnd.apple.mpegurl';
  } else if (/\.ts/.test(request.url)) {
    contentType = 'video/MP2T';
  } else if (/\.mpd/.test(request.url)) {
    contentType = 'application/dash+xml';
  }

  if (!data) {
    data = testDataManifests[manifestName];
  }

  request.response =
    // if segment data was passed, use that, otherwise use a placeholder
    data instanceof Uint8Array ? data.buffer : new Uint8Array(1024).buffer;

  // `response` will get the full value after the request finishes
  request.respond(
    200,
    { 'Content-Type': contentType },
    data instanceof Uint8Array ? '' : data
  );
};

export const playlistWithDuration = function(time, conf) {
  let result = {
    targetDuration: 10,
    mediaSequence: conf && conf.mediaSequence ? conf.mediaSequence : 0,
    discontinuityStarts: conf && conf.discontinuityStarts ? conf.discontinuityStarts : [],
    segments: [],
    endList: conf && typeof conf.endList !== 'undefined' ? !!conf.endList : true,
    uri: conf && typeof conf.uri !== 'undefined' ? conf.uri : 'playlist.m3u8',
    discontinuitySequence:
      conf && conf.discontinuitySequence ? conf.discontinuitySequence : 0,
    attributes: conf && typeof conf.attributes !== 'undefined' ? conf.attributes : {}
  };
  let count = Math.floor(time / 10);
  let remainder = time % 10;
  let i;
  let isEncrypted = conf && conf.isEncrypted;
  let extension = conf && conf.extension ? conf.extension : '.ts';
  let timeline = result.discontinuitySequence;
  let discontinuityStartsIndex = 0;

  for (i = 0; i < count; i++) {
    if (result.discontinuityStarts &&
        result.discontinuityStarts[discontinuityStartsIndex] === i) {
      timeline++;
      discontinuityStartsIndex++;
    }

    result.segments.push({
      uri: i + extension,
      resolvedUri: i + extension,
      duration: 10,
      timeline
    });
    if (isEncrypted) {
      result.segments[i].key = {
        uri: i + '-key.php',
        resolvedUri: i + '-key.php'
      };
    }
  }
  if (remainder) {
    result.segments.push({
      uri: i + extension,
      duration: remainder,
      timeline: result.discontinuitySequence
    });
  }
  return result;
};

// Attempts to produce an absolute URL to a given relative path
// based on window.location.href
export const urlTo = function(path) {
  return window.location.href
    .split('/')
    .slice(0, -1)
    .concat([path])
    .join('/');
};

export const createResponseText = function(length) {
  let responseText = '';

  for (let i = 0; i < length; i++) {
    responseText += '0';
  }

  return responseText;
};

/*
 * Helper method to request and append a segment (from XHR to source buffers).
 *
 * @param {Object} request the mocked request
 * @param {Uint8Array} [segment=muxed segment] segment bytes to response with
 * @param {Object} segmentLoader the segment loader
 * @param {Object} clock the mocked clock
 * @param {Number} [bandwidth] bandwidth to use in bits/s
 *                             (takes precedence over requestDurationMillis)
 * @param {Number} [throughput] throughput to use in bits/s
 * @param {Number} [requestDurationMillis=1000] duration of request to tick the clock, in
 *                                              milliseconds
 * @param {Boolean} [isOnlyAudio] segment and append should only be for audio
 * @param {Boolean} [isOnlyVideo] segment and append should only be for video
 * @param {Boolean} [tickClock=true] tick clock after updateend to allow for next
 *                                   asynchronous request
 */
export const requestAndAppendSegment = async ({
  request,
  initSegmentRequest,
  segment,
  initSegment,
  segmentLoader,
  clock,
  bandwidth,
  throughput,
  requestDurationMillis,
  isOnlyAudio,
  isOnlyVideo,
  tickClock
}) => {
  segment = segment || muxedSegment();
  tickClock = typeof tickClock === 'undefined' ? true : tickClock;

  // record now since the bytes will be lost during processing
  const segmentByteLength = segment.byteLength;

  if (bandwidth) {
    requestDurationMillis = ((segmentByteLength * 8) / bandwidth) * 1000;
  }
  // one second default
  requestDurationMillis = requestDurationMillis || 1000;

  clock.tick(requestDurationMillis);
  if (initSegmentRequest) {
    standardXHRResponse(initSegmentRequest, initSegment);
  }
  standardXHRResponse(request, segment);

  // fmp4 segments don't need to be transmuxed, therefore will execute synchronously
  if (!isLikelyFmp4Data(segment)) {
    await new Promise((accept, reject) => {
      segmentLoader.on('appending', accept);
    });
  }

  if (throughput) {
    const appendMillis = ((segmentByteLength * 8) / throughput) * 1000;

    clock.tick(appendMillis - (tickClock ? 1 : 0));
  }

  if (segmentLoader.sourceUpdater_.audioBuffer instanceof MockSourceBuffer ||
      segmentLoader.sourceUpdater_.videoBuffer instanceof MockSourceBuffer) {
    // source buffers are mocked, so must manually trigger update ends on buffers,
    // since they don't actually do any appends
    if (isOnlyAudio) {
      segmentLoader.sourceUpdater_.audioBuffer.trigger('updateend');
    } else if (isOnlyVideo) {
      segmentLoader.sourceUpdater_.videoBuffer.trigger('updateend');
    } else {
      segmentLoader.sourceUpdater_.audioBuffer.trigger('updateend');
      segmentLoader.sourceUpdater_.videoBuffer.trigger('updateend');
    }
  }

  if (tickClock) {
    clock.tick(1);
  }
};

export const disposePlaybackWatcher = (player) => {
  player.vhs.playbackWatcher_.dispose();
};

export const setupMediaSource = (mediaSource, sourceUpdater, options) => {
  // this can be a valid case, for instance, for the vtt loader
  if (!mediaSource) {
    return;
  }

  // must attach a media source to a video element
  const videoEl =
    (options && options.videoEl) ? options.videoEl : document.createElement('video');

  videoEl.src = window.URL.createObjectURL(mediaSource);

  return new Promise((resolve, reject) => {
    mediaSource.addEventListener('sourceopen', () => {
      const codecs = {};

      if (!options || !options.isVideoOnly) {
        codecs.audio = 'mp4a.40.2';
      }
      if (!options || !options.isAudioOnly) {
        codecs.video = 'avc1.4d001e';
      }

      sourceUpdater.createSourceBuffers(codecs);
      resolve();
    });

    mediaSource.addEventListener('error', (e) => {
      reject(e);
    });
  });
};<|MERGE_RESOLUTION|>--- conflicted
+++ resolved
@@ -1,14 +1,11 @@
 import document from 'global/document';
 import sinon from 'sinon';
 import videojs from 'video.js';
-<<<<<<< HEAD
-=======
 /* eslint-disable no-unused-vars */
 // needed so MediaSource can be registered with videojs
 import { MediaSource } from '../src/mse/index';
 import URLToolkit from 'url-toolkit';
 /* eslint-enable */
->>>>>>> af0603d7
 import testDataManifests from './test-manifests.js';
 import xhrFactory from '../src/xhr';
 import { isLikelyFmp4Data } from '../src/util/codecs';
