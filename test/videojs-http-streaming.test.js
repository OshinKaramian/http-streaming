/* eslint-disable max-len */

import document from 'global/document';
import videojs from 'video.js';
import Events from 'video.js';
import QUnit from 'qunit';
import testDataManifests from './test-manifests.js';
import { muxed as muxedSegment } from './test-segments';
import {
  useFakeEnvironment,
  useFakeMediaSource,
  createPlayer,
  openMediaSource,
  standardXHRResponse,
  absoluteUrl
} from './test-helpers.js';
/* eslint-disable no-unused-vars */
// we need this so that it can register hls with videojs
import {
  HlsSourceHandler,
  HlsHandler,
  Hls,
  emeKeySystems,
  simpleTypeFromSourceType,
  LOCAL_STORAGE_KEY
} from '../src/videojs-http-streaming';
import window from 'global/window';
// we need this so the plugin registers itself
import 'videojs-contrib-quality-levels';

const ogHlsHandlerSetupQualityLevels = videojs.HlsHandler.prototype.setupQualityLevels_;

// do a shallow copy of the properties of source onto the target object
const merge = function(target, source) {
  let name;

  for (name in source) {
    target[name] = source[name];
  }
};

QUnit.module('HLS', {
  beforeEach(assert) {
    this.env = useFakeEnvironment(assert);
    this.requests = this.env.requests;
    this.mse = useFakeMediaSource();
    this.clock = this.env.clock;
    this.old = {};

    // store functionality that some tests need to mock
    this.old.GlobalOptions = videojs.mergeOptions(videojs.options);

    // force the HLS tech to run
    this.old.NativeHlsSupport = videojs.Hls.supportsNativeHls;
    videojs.Hls.supportsNativeHls = false;

    this.old.Decrypt = videojs.Hls.Decrypter;
    videojs.Hls.Decrypter = function() {};

    // save and restore browser detection for the Firefox-specific tests
    this.old.browser = videojs.browser;
    videojs.browser = videojs.mergeOptions({}, videojs.browser);

    this.standardXHRResponse = (request, data) => {
      standardXHRResponse(request, data);

      // Because SegmentLoader#fillBuffer_ is now scheduled asynchronously
      // we have to use clock.tick to get the expected side effects of
      // SegmentLoader#handleUpdateEnd_
      this.clock.tick(1);
    };

    // setup a player
    this.player = createPlayer();
    this.clock.tick(1);
  },

  afterEach() {
    this.env.restore();
    this.mse.restore();

    merge(videojs.options, this.old.GlobalOptions);

    videojs.Hls.supportsNativeHls = this.old.NativeHlsSupport;
    videojs.Hls.Decrypter = this.old.Decrypt;
    videojs.browser = this.old.browser;

    window.localStorage.clear();

    this.player.dispose();
  }
});

QUnit.test('deprecation warning is show when using player.hls', function(assert) {
  let oldWarn = videojs.log.warn;
  let warning = '';
  let hlsPlayerAccessEvents = 0;

  this.player.src({
    src: 'manifest/playlist.m3u8',
    type: 'application/vnd.apple.mpegurl'
  });

  this.clock.tick(1);

  this.player.tech_.on('usage', (event) => {
    if (event.name === 'hls-player-access') {
      hlsPlayerAccessEvents++;
    }
  });

  videojs.log.warn = (text) => {
    warning = text;
  };
  assert.equal(hlsPlayerAccessEvents, 0, 'no hls-player-access event was fired');
  let hls = this.player.hls;

  assert.equal(hlsPlayerAccessEvents, 1, 'an hls-player-access event was fired');
  assert.equal(warning, 'player.hls is deprecated. Use player.tech().hls instead.', 'warning would have been shown');
  assert.ok(hls, 'an instance of hls is returned by player.hls');
  videojs.log.warn = oldWarn;
});

QUnit.test('the HlsHandler instance is referenced by player.vhs', function(assert) {
  this.player.src({
    src: 'manifest/playlist.m3u8',
    type: 'application/vnd.apple.mpegurl'
  });
  this.clock.tick(1);

  assert.ok(this.player.vhs instanceof HlsHandler,
            'player.vhs references an instance of HlsHandler');
});

// deprecated, for backwards compatibility
QUnit.test('the HlsHandler instance is referenced by player.dash', function(assert) {
  this.player.src({
    src: 'manifest/playlist.m3u8',
    type: 'application/vnd.apple.mpegurl'
  });
  this.clock.tick(1);

  assert.ok(this.player.dash instanceof HlsHandler,
            'player.dash references an instance of HlsHandler');
});

QUnit.test('starts playing if autoplay is specified', function(assert) {
  this.player.autoplay(true);
  this.player.src({
    src: 'manifest/playlist.m3u8',
    type: 'application/vnd.apple.mpegurl'
  });

  this.clock.tick(1);

  // make sure play() is called *after* the media source opens
  openMediaSource(this.player, this.clock);

  this.standardXHRResponse(this.requests[0]);
  assert.ok(!this.player.paused(), 'not paused');
});

QUnit.test('stats are reset on each new source', function(assert) {
  this.player.src({
    src: 'manifest/playlist.m3u8',
    type: 'application/vnd.apple.mpegurl'
  });

  this.clock.tick(1);

  // make sure play() is called *after* the media source opens
  openMediaSource(this.player, this.clock);
  this.standardXHRResponse(this.requests.shift());
  this.standardXHRResponse(this.requests.shift());

  assert.equal(this.player.tech_.hls.stats.mediaBytesTransferred, 1024, 'stat is set');
  this.player.src({
    src: 'manifest/master.m3u8',
    type: 'application/vnd.apple.mpegurl'
  });

  this.clock.tick(1);

  assert.equal(this.player.tech_.hls.stats.mediaBytesTransferred, 0, 'stat is reset');
});

QUnit.test('XHR requests first byte range on play', function(assert) {
  this.player.src({
    src: 'manifest/playlist.m3u8',
    type: 'application/vnd.apple.mpegurl'
  });

  this.clock.tick(1);

  this.player.tech_.triggerReady();
  this.clock.tick(1);
  this.player.tech_.trigger('play');
  openMediaSource(this.player, this.clock);
  this.standardXHRResponse(this.requests[0]);
  assert.equal(this.requests[1].headers.Range, 'bytes=0-522827');
});

QUnit.test('Seeking requests correct byte range', function(assert) {
  this.player.src({
    src: 'manifest/playlist.m3u8',
    type: 'application/vnd.apple.mpegurl'
  });

  this.clock.tick(1);

  this.player.tech_.trigger('play');
  openMediaSource(this.player, this.clock);
  this.standardXHRResponse(this.requests[0]);
  this.clock.tick(1);
  this.player.currentTime(41);
  this.clock.tick(2);
  assert.equal(this.requests[2].headers.Range, 'bytes=2299992-2835603');
});

QUnit.test('autoplay seeks to the live point after playlist load', function(assert) {
  let currentTime = 0;

  this.player.autoplay(true);
  this.player.on('seeking', () => {
    currentTime = this.player.currentTime();
  });
  this.player.src({
    src: 'liveStart30sBefore.m3u8',
    type: 'application/vnd.apple.mpegurl'
  });

  this.clock.tick(1);

  openMediaSource(this.player, this.clock);
  this.player.tech_.trigger('play');
  this.standardXHRResponse(this.requests.shift());
  this.clock.tick(1);

  assert.notEqual(currentTime, 0, 'seeked on autoplay');
});

QUnit.test('autoplay seeks to the live point after media source open', function(assert) {
  let currentTime = 0;

  this.player.autoplay(true);
  this.player.on('seeking', () => {
    currentTime = this.player.currentTime();
  });
  this.player.src({
    src: 'liveStart30sBefore.m3u8',
    type: 'application/vnd.apple.mpegurl'
  });

  this.clock.tick(1);

  this.player.tech_.triggerReady();
  this.clock.tick(1);
  this.standardXHRResponse(this.requests.shift());
  openMediaSource(this.player, this.clock);
  this.player.tech_.trigger('play');
  this.clock.tick(1);

  assert.notEqual(currentTime, 0, 'seeked on autoplay');
});

QUnit.test('autoplay seeks to the live point after tech fires loadedmetadata in ie11',
function(assert) {
  videojs.browser.IE_VERSION = 11;
  let currentTime = 0;

  this.player.autoplay(true);
  this.player.on('seeking', () => {
    currentTime = this.player.currentTime();
  });
  this.player.src({
    src: 'liveStart30sBefore.m3u8',
    type: 'application/vnd.apple.mpegurl'
  });

  this.clock.tick(1);

  openMediaSource(this.player, this.clock);
  this.player.tech_.trigger('play');
  this.standardXHRResponse(this.requests.shift());
  this.clock.tick(1);

  assert.equal(currentTime, 0, 'have not played yet');

  this.player.tech_.trigger('loadedmetadata');
  this.clock.tick(1);

  assert.notEqual(currentTime, 0, 'seeked after tech is ready');
});

QUnit.test('duration is set when the source opens after the playlist is loaded',
function(assert) {
  this.player.src({
    src: 'media.m3u8',
    type: 'application/vnd.apple.mpegurl'
  });

  this.clock.tick(1);

  this.player.tech_.triggerReady();
  this.clock.tick(1);
  this.standardXHRResponse(this.requests.shift());
  openMediaSource(this.player, this.clock);

  assert.equal(this.player.tech_.hls.mediaSource.duration,
               40,
               'set the duration');
});

QUnit.test('codecs are passed to the source buffer', function(assert) {
  let codecs = [];

  this.player.src({
    src: 'custom-codecs.m3u8',
    type: 'application/vnd.apple.mpegurl'
  });

  this.clock.tick(1);

  openMediaSource(this.player, this.clock);
  let addSourceBuffer = this.player.tech_.hls.mediaSource.addSourceBuffer;

  this.player.tech_.hls.mediaSource.addSourceBuffer = function(codec) {
    codecs.push(codec);
    return addSourceBuffer.call(this, codec);
  };

  this.requests.shift().respond(200, null,
                                '#EXTM3U\n' +
                                '#EXT-X-STREAM-INF:CODECS="avc1.dd00dd, mp4a.40.f"\n' +
                                'media.m3u8\n');
  this.standardXHRResponse(this.requests.shift());
  assert.equal(codecs.length, 1, 'created a source buffer');
  assert.equal(codecs[0], 'video/mp2t; codecs="avc1.dd00dd, mp4a.40.f"', 'specified the codecs');
});

QUnit.test('including HLS as a tech does not error', function(assert) {
  let player = createPlayer({
    techOrder: ['hls', 'html5']
  });

  this.clock.tick(1);

  assert.ok(player, 'created the player');
  assert.equal(this.env.log.warn.calls, 2, 'logged two warnings for deprecations');
});

QUnit.test('creates a PlaylistLoader on init', function(assert) {
  this.player.src({
    src: 'manifest/playlist.m3u8',
    type: 'application/vnd.apple.mpegurl'
  });

  this.clock.tick(1);

  openMediaSource(this.player, this.clock);
  this.player.src({
    src: 'manifest/playlist.m3u8',
    type: 'application/vnd.apple.mpegurl'
  });

  this.clock.tick(1);

  openMediaSource(this.player, this.clock);

  assert.equal(this.requests[0].aborted, true, 'aborted previous src');
  this.standardXHRResponse(this.requests[1]);
  assert.ok(this.player.tech_.hls.playlists.master,
           'set the master playlist');
  assert.ok(this.player.tech_.hls.playlists.media(),
           'set the media playlist');
  assert.ok(this.player.tech_.hls.playlists.media().segments,
           'the segment entries are parsed');
  assert.strictEqual(this.player.tech_.hls.playlists.master.playlists[0],
                     this.player.tech_.hls.playlists.media(),
                     'the playlist is selected');
});

QUnit.test('sets the duration if one is available on the playlist', function(assert) {
  let events = 0;

  this.player.src({
    src: 'manifest/media.m3u8',
    type: 'application/vnd.apple.mpegurl'
  });

  this.clock.tick(1);

  openMediaSource(this.player, this.clock);
  this.player.tech_.on('durationchange', function() {
    events++;
  });

  this.standardXHRResponse(this.requests[0]);
  assert.equal(this.player.tech_.hls.mediaSource.duration,
               40,
               'set the duration');
  assert.equal(events, 1, 'durationchange is fired');
});

QUnit.test('estimates individual segment durations if needed', function(assert) {
  let changes = 0;

  this.player.src({
    src: 'http://example.com/manifest/missingExtinf.m3u8',
    type: 'application/vnd.apple.mpegurl'
  });

  this.clock.tick(1);

  openMediaSource(this.player, this.clock);
  this.player.tech_.hls.mediaSource.duration = NaN;
  this.player.tech_.on('durationchange', function() {
    changes++;
  });

  this.standardXHRResponse(this.requests[0]);
  assert.strictEqual(this.player.tech_.hls.mediaSource.duration,
                    this.player.tech_.hls.playlists.media().segments.length * 10,
                    'duration is updated');
  assert.strictEqual(changes, 1, 'one durationchange fired');
});

QUnit.test('translates seekable by the starting time for live playlists', function(assert) {
  let seekable;

  this.player.src({
    src: 'media.m3u8',
    type: 'application/vnd.apple.mpegurl'
  });

  this.clock.tick(1);

  openMediaSource(this.player, this.clock);
  this.requests.shift().respond(200, null,
                                '#EXTM3U\n' +
                                '#EXT-X-MEDIA-SEQUENCE:15\n' +
                                '#EXT-X-TARGETDURATION:10\n' +
                                '#EXTINF:10,\n' +
                                '0.ts\n' +
                                '#EXTINF:10,\n' +
                                '1.ts\n' +
                                '#EXTINF:10,\n' +
                                '2.ts\n' +
                                '#EXTINF:10,\n' +
                                '3.ts\n');

  seekable = this.player.seekable();
  assert.equal(seekable.length, 1, 'one seekable range');
  assert.equal(seekable.start(0), 0, 'the earliest possible position is at zero');
  assert.equal(seekable.end(0), 10, 'end is relative to the start');
});

QUnit.test('starts downloading a segment on loadedmetadata', function(assert) {
  this.player.src({
    src: 'manifest/media.m3u8',
    type: 'application/vnd.apple.mpegurl'
  });

  this.clock.tick(1);

  this.player.buffered = function() {
    return videojs.createTimeRange(0, 0);
  };
  openMediaSource(this.player, this.clock);

  this.standardXHRResponse(this.requests[0]);
  this.standardXHRResponse(this.requests[1]);
  assert.strictEqual(this.requests[1].url,
                     absoluteUrl('manifest/media-00001.ts'),
                     'the first segment is requested');

  // verify stats
  assert.equal(this.player.tech_.hls.stats.mediaBytesTransferred, 1024, '1024 bytes');
  assert.equal(this.player.tech_.hls.stats.mediaRequests, 1, '1 request');
});

QUnit.test('re-initializes the handler for each source', function(assert) {
  let firstPlaylists;
  let secondPlaylists;
  let firstMSE;
  let secondMSE;
  let aborts = 0;
  let masterPlaylistController;

  this.player.src({
    src: 'manifest/master.m3u8',
    type: 'application/vnd.apple.mpegurl'
  });

  this.clock.tick(1);

  openMediaSource(this.player, this.clock);
  firstPlaylists = this.player.tech_.hls.playlists;
  firstMSE = this.player.tech_.hls.mediaSource;
  this.standardXHRResponse(this.requests.shift());
  this.standardXHRResponse(this.requests.shift());
  masterPlaylistController = this.player.tech_.hls.masterPlaylistController_;
  masterPlaylistController.mainSegmentLoader_.sourceUpdater_.sourceBuffer_.abort = () => {
    aborts++;
  };

  this.player.src({
    src: 'manifest/master.m3u8',
    type: 'application/vnd.apple.mpegurl'
  });

  this.clock.tick(1);

  openMediaSource(this.player, this.clock);
  secondPlaylists = this.player.tech_.hls.playlists;
  secondMSE = this.player.tech_.hls.mediaSource;

  assert.equal(1, aborts, 'aborted the old source buffer');
  assert.ok(this.requests[0].aborted, 'aborted the old segment request');
  assert.notStrictEqual(firstPlaylists,
                        secondPlaylists,
                        'the playlist object is not reused');
  assert.notStrictEqual(firstMSE, secondMSE, 'the media source object is not reused');
});

QUnit.test('triggers a media source error when an initial playlist request errors',
function(assert) {
  this.player.src({
    src: 'manifest/master.m3u8',
    type: 'application/vnd.apple.mpegurl'
  });

  this.clock.tick(1);

  openMediaSource(this.player, this.clock);
  this.requests.pop().respond(500);

  assert.equal(this.player.tech_.hls.mediaSource.error_,
               'network',
               'a network error is triggered');
});

QUnit.test(
'triggers a player error when an initial playlist request errors and the media source ' +
'isn\'t open',
function(assert) {
  const done = assert.async();
  const origError = videojs.log.error;
  const errLogs = [];
  const endOfStreams = [];

  videojs.log.error = (log) => errLogs.push(log);

  this.player.src({
    src: 'manifest/master.m3u8',
    type: 'application/vnd.apple.mpegurl'
  });
  openMediaSource(this.player, this.clock);

  this.player.tech_.hls.masterPlaylistController_.mediaSource.endOfStream = (type) => {
    endOfStreams.push(type);
    throw new Error();
  };

  this.player.on('error', () => {
    const error = this.player.error();

    assert.equal(endOfStreams.length, 1, 'one endOfStream called');
    assert.equal(endOfStreams[0], 'network', 'endOfStream called with network');

    assert.equal(error.code, 2, 'error has correct code');
    assert.equal(error.message,
                 'HLS playlist request error at URL: manifest/master.m3u8',
                 'error has correct message');
    assert.equal(errLogs.length, 1, 'logged an error');

    videojs.log.error = origError;

    assert.notOk(this.player.tech_.hls.mediaSource.error_, 'no media source error');

    done();
  });

  this.requests.pop().respond(500);
});

QUnit.test('downloads media playlists after loading the master', function(assert) {
  this.player.src({
    src: 'manifest/master.m3u8',
    type: 'application/vnd.apple.mpegurl'
  });

  this.clock.tick(1);

  openMediaSource(this.player, this.clock);

  this.player.tech_.hls.bandwidth = 20e10;
  this.standardXHRResponse(this.requests[0]);
  this.standardXHRResponse(this.requests[1]);
  this.standardXHRResponse(this.requests[2]);

  assert.strictEqual(this.requests[0].url,
                     'manifest/master.m3u8',
                     'master playlist requested');
  assert.strictEqual(this.requests[1].url,
                     absoluteUrl('manifest/media2.m3u8'),
                     'media playlist requested');
  assert.strictEqual(this.requests[2].url,
                     absoluteUrl('manifest/media2-00001.ts'),
                     'first segment requested');

  // verify stats
  assert.equal(this.player.tech_.hls.stats.mediaBytesTransferred, 1024, '1024 bytes');
  assert.equal(this.player.tech_.hls.stats.mediaRequests, 1, '1 request');
});

QUnit.test('setting bandwidth resets throughput', function(assert) {
  this.player.src({
    src: 'manifest/master.m3u8',
    type: 'application/vnd.apple.mpegurl'
  });

  this.clock.tick(1);

  this.player.tech_.hls.throughput = 1000;
  assert.strictEqual(this.player.tech_.hls.throughput,
                     1000,
                     'throughput is set');
  this.player.tech_.hls.bandwidth = 20e10;
  assert.strictEqual(this.player.tech_.hls.throughput,
                     0,
                     'throughput is reset when bandwidth is specified');
});

QUnit.test('a thoughput of zero is ignored in systemBandwidth', function(assert) {
  this.player.src({
    src: 'manifest/master.m3u8',
    type: 'application/vnd.apple.mpegurl'
  });

  this.clock.tick(1);

  this.player.tech_.hls.bandwidth = 20e10;
  assert.strictEqual(this.player.tech_.hls.throughput,
                    0,
                    'throughput is reset when bandwidth is specified');
  assert.strictEqual(this.player.tech_.hls.systemBandwidth,
                     20e10,
                     'systemBandwidth is the same as bandwidth');
});

QUnit.test('systemBandwidth is a combination of thoughput and bandwidth', function(assert) {
  this.player.src({
    src: 'manifest/master.m3u8',
    type: 'application/vnd.apple.mpegurl'
  });

  this.clock.tick(1);

  this.player.tech_.hls.bandwidth = 20e10;
  this.player.tech_.hls.throughput = 20e10;
  // 1 / ( 1 / 20e10 + 1 / 20e10) = 10e10
  assert.strictEqual(this.player.tech_.hls.systemBandwidth,
                     10e10,
                     'systemBandwidth is the combination of bandwidth and throughput');
});

QUnit.test('upshifts if the initial bandwidth hint is high', function(assert) {
  this.player.src({
    src: 'manifest/master.m3u8',
    type: 'application/vnd.apple.mpegurl'
  });

  this.clock.tick(1);

  openMediaSource(this.player, this.clock);

  this.player.tech_.hls.bandwidth = 10e20;
  this.standardXHRResponse(this.requests[0]);
  this.standardXHRResponse(this.requests[1]);
  this.standardXHRResponse(this.requests[2]);

  assert.strictEqual(
    this.requests[0].url,
    'manifest/master.m3u8',
    'master playlist requested'
  );
  assert.strictEqual(
    this.requests[1].url,
    absoluteUrl('manifest/media2.m3u8'),
    'media playlist requested'
  );
  assert.strictEqual(
    this.requests[2].url,
    absoluteUrl('manifest/media2-00001.ts'),
    'first segment requested'
  );

  // verify stats
  assert.equal(this.player.tech_.hls.stats.mediaBytesTransferred, 1024, '1024 bytes');
  assert.equal(this.player.tech_.hls.stats.mediaRequests, 1, '1 request');
});

QUnit.test('downshifts if the initial bandwidth hint is low', function(assert) {
  this.player.src({
    src: 'manifest/master.m3u8',
    type: 'application/vnd.apple.mpegurl'
  });

  this.clock.tick(1);

  openMediaSource(this.player, this.clock);

  this.player.tech_.hls.bandwidth = 100;
  this.standardXHRResponse(this.requests[0]);
  this.standardXHRResponse(this.requests[1]);
  this.standardXHRResponse(this.requests[2]);

  assert.strictEqual(this.requests[0].url,
                     'manifest/master.m3u8',
                     'master playlist requested');
  assert.strictEqual(this.requests[1].url,
                     absoluteUrl('manifest/media1.m3u8'),
                     'media playlist requested');
  assert.strictEqual(this.requests[2].url,
                     absoluteUrl('manifest/media1-00001.ts'),
                     'first segment requested');

  // verify stats
  assert.equal(this.player.tech_.hls.stats.mediaBytesTransferred, 1024, '1024 bytes');
  assert.equal(this.player.tech_.hls.stats.mediaRequests, 1, '1 request');
});

QUnit.test('buffer checks are noops until a media playlist is ready', function(assert) {
  this.player.src({
    src: 'manifest/media.m3u8',
    type: 'application/vnd.apple.mpegurl'
  });

  this.clock.tick(1);

  openMediaSource(this.player, this.clock);
  this.clock.tick(10 * 1000);

  assert.strictEqual(1, this.requests.length, 'one request was made');
  assert.strictEqual(this.requests[0].url,
                    'manifest/media.m3u8',
                    'media playlist requested');
});

QUnit.test('buffer checks are noops when only the master is ready', function(assert) {
  this.player.src({
    src: 'manifest/master.m3u8',
    type: 'application/vnd.apple.mpegurl'
  });

  this.clock.tick(1);

  openMediaSource(this.player, this.clock);
  // master
  this.standardXHRResponse(this.requests.shift());
  // media
  this.standardXHRResponse(this.requests.shift());
  // ignore any outstanding segment requests
  this.requests.length = 0;

  // load in a new playlist which will cause playlists.media() to be
  // undefined while it is being fetched
  this.player.src({
    src: 'manifest/master.m3u8',
    type: 'application/vnd.apple.mpegurl'
  });
  openMediaSource(this.player, this.clock);

  // respond with the master playlist but don't send the media playlist yet
  // force media1 to be requested
  this.player.tech_.hls.bandwidth = 1;
  // master
  this.standardXHRResponse(this.requests.shift());
  this.clock.tick(10 * 1000);

  assert.strictEqual(this.requests.length, 1, 'one request was made');
  assert.strictEqual(this.requests[0].url,
                     absoluteUrl('manifest/media1.m3u8'),
                     'media playlist requested');

  // verify stats
  assert.equal(this.player.tech_.hls.stats.bandwidth, 1, 'bandwidth set above');
});

QUnit.test('selects a playlist below the current bandwidth', function(assert) {
  let playlist;

  this.player.src({
    src: 'manifest/master.m3u8',
    type: 'application/vnd.apple.mpegurl'
  });

  this.clock.tick(1);

  openMediaSource(this.player, this.clock);
  this.standardXHRResponse(this.requests[0]);

  // the default playlist has a really high bitrate
  this.player.tech_.hls.playlists.master.playlists[0].attributes.BANDWIDTH = 9e10;
  // playlist 1 has a very low bitrate
  this.player.tech_.hls.playlists.master.playlists[1].attributes.BANDWIDTH = 1;
  // but the detected client bandwidth is really low
  this.player.tech_.hls.bandwidth = 10;

  playlist = this.player.tech_.hls.selectPlaylist();
  assert.strictEqual(playlist,
                     this.player.tech_.hls.playlists.master.playlists[1],
                     'the low bitrate stream is selected');

  // verify stats
  assert.equal(this.player.tech_.hls.stats.bandwidth, 10, 'bandwidth set above');
});

QUnit.test('selects a primary rendtion when there are multiple rendtions share same attributes', function(assert) {
  let playlist;

  this.player.src({
    src: 'manifest/master.m3u8',
    type: 'application/vnd.apple.mpegurl'
  });
  openMediaSource(this.player, this.clock);
  standardXHRResponse(this.requests[0]);

  // covers playlists with same bandwidth but different resolution and different bandwidth but same resolution
  this.player.tech_.hls.playlists.master.playlists[0].attributes.BANDWIDTH = 528;
  this.player.tech_.hls.playlists.master.playlists[1].attributes.BANDWIDTH = 528;
  this.player.tech_.hls.playlists.master.playlists[2].attributes.BANDWIDTH = 728;
  this.player.tech_.hls.playlists.master.playlists[3].attributes.BANDWIDTH = 728;

  this.player.tech_.hls.bandwidth = 1000;

  playlist = this.player.tech_.hls.selectPlaylist();
  assert.strictEqual(playlist,
                     this.player.tech_.hls.playlists.master.playlists[2],
                     'select the rendition with largest bandwidth and just-larger-than video player');

  // verify stats
  assert.equal(this.player.tech_.hls.stats.bandwidth, 1000, 'bandwidth set above');

  // covers playlists share same bandwidth and resolutions
  this.player.tech_.hls.playlists.master.playlists[0].attributes.BANDWIDTH = 728;
  this.player.tech_.hls.playlists.master.playlists[0].attributes.RESOLUTION.width = 960;
  this.player.tech_.hls.playlists.master.playlists[0].attributes.RESOLUTION.height = 540;
  this.player.tech_.hls.playlists.master.playlists[1].attributes.BANDWIDTH = 728;
  this.player.tech_.hls.playlists.master.playlists[2].attributes.BANDWIDTH = 728;
  this.player.tech_.hls.playlists.master.playlists[2].attributes.RESOLUTION.width = 960;
  this.player.tech_.hls.playlists.master.playlists[2].attributes.RESOLUTION.height = 540;
  this.player.tech_.hls.playlists.master.playlists[3].attributes.BANDWIDTH = 728;

  this.player.tech_.hls.bandwidth = 1000;

  playlist = this.player.tech_.hls.selectPlaylist();
  assert.strictEqual(playlist,
                     this.player.tech_.hls.playlists.master.playlists[0],
                     'the primary rendition is selected');
});

QUnit.test('allows initial bandwidth to be provided', function(assert) {
  this.player.src({
    src: 'manifest/master.m3u8',
    type: 'application/vnd.apple.mpegurl'
  });

  this.clock.tick(1);

  openMediaSource(this.player, this.clock);
  this.player.tech_.hls.bandwidth = 500;

  this.requests[0].bandwidth = 1;
  this.requests.shift().respond(200, null,
                                '#EXTM3U\n' +
                                '#EXT-X-PLAYLIST-TYPE:VOD\n' +
                                '#EXT-X-TARGETDURATION:10\n');
  assert.equal(this.player.tech_.hls.bandwidth,
               500,
               'prefers user-specified initial bandwidth');

  // verify stats
  assert.equal(this.player.tech_.hls.stats.bandwidth, 500, 'bandwidth set above');
});

QUnit.test('raises the minimum bitrate for a stream proportionially', function(assert) {
  let playlist;

  this.player.src({
    src: 'manifest/master.m3u8',
    type: 'application/vnd.apple.mpegurl'
  });

  this.clock.tick(1);

  openMediaSource(this.player, this.clock);

  this.standardXHRResponse(this.requests[0]);

  // the default playlist's bandwidth + 10% is assert.equal to the current bandwidth
  this.player.tech_.hls.playlists.master.playlists[0].attributes.BANDWIDTH = 10;
  this.player.tech_.hls.bandwidth = 11;

  // 9.9 * 1.1 < 11
  this.player.tech_.hls.playlists.master.playlists[1].attributes.BANDWIDTH = 9.9;
  playlist = this.player.tech_.hls.selectPlaylist();

  assert.strictEqual(playlist,
                     this.player.tech_.hls.playlists.master.playlists[1],
                     'a lower bitrate stream is selected');

  // verify stats
  assert.equal(this.player.tech_.hls.stats.bandwidth, 11, 'bandwidth set above');
});

QUnit.test('uses the lowest bitrate if no other is suitable', function(assert) {
  let playlist;

  this.player.src({
    src: 'manifest/master.m3u8',
    type: 'application/vnd.apple.mpegurl'
  });

  this.clock.tick(1);

  openMediaSource(this.player, this.clock);

  this.standardXHRResponse(this.requests[0]);

  // the lowest bitrate playlist is much greater than 1b/s
  this.player.tech_.hls.bandwidth = 1;
  playlist = this.player.tech_.hls.selectPlaylist();

  // playlist 1 has the lowest advertised bitrate
  assert.strictEqual(playlist,
                     this.player.tech_.hls.playlists.master.playlists[1],
                     'the lowest bitrate stream is selected');

  // verify stats
  assert.equal(this.player.tech_.hls.stats.bandwidth, 1, 'bandwidth set above');
});

QUnit.test('selects the correct rendition by tech dimensions', function(assert) {
  let playlist;
  let hls;

  this.player.src({
    src: 'manifest/master.m3u8',
    type: 'application/vnd.apple.mpegurl'
  });

  this.clock.tick(1);

  openMediaSource(this.player, this.clock);
  this.standardXHRResponse(this.requests[0]);

  hls = this.player.tech_.hls;

  this.player.width(640);
  this.player.height(360);
  hls.bandwidth = 3000000;

  playlist = hls.selectPlaylist();

  assert.deepEqual(playlist.attributes.RESOLUTION,
                  {width: 960, height: 540},
                  'should return the correct resolution by tech dimensions');
  assert.equal(playlist.attributes.BANDWIDTH,
              1928000,
              'should have the expected bandwidth in case of multiple');

  this.player.width(1920);
  this.player.height(1080);
  hls.bandwidth = 3000000;

  playlist = hls.selectPlaylist();

  assert.deepEqual(playlist.attributes.RESOLUTION,
                   {width: 960, height: 540},
                   'should return the correct resolution by tech dimensions');
  assert.equal(playlist.attributes.BANDWIDTH,
              1928000,
              'should have the expected bandwidth in case of multiple');

  this.player.width(396);
  this.player.height(224);
  playlist = hls.selectPlaylist();

  assert.deepEqual(playlist.attributes.RESOLUTION,
                   {width: 396, height: 224},
                   'should return the correct resolution by ' +
                   'tech dimensions, if exact match');
  assert.equal(playlist.attributes.BANDWIDTH,
               440000,
               'should have the expected bandwidth in case of multiple, if exact match');

  this.player.width(395);
  this.player.height(222);
  playlist = this.player.tech_.hls.selectPlaylist();

  assert.deepEqual(playlist.attributes.RESOLUTION,
                   {width: 396, height: 224},
                   'should return the next larger resolution by tech dimensions, ' +
                   'if no exact match exists');
  assert.equal(playlist.attributes.BANDWIDTH,
               440000,
               'should have the expected bandwidth in case of multiple, if exact match');

  // verify stats
  assert.equal(this.player.tech_.hls.stats.bandwidth, 3000000, 'bandwidth set above');
});

QUnit.test('selects the highest bitrate playlist when the player dimensions are ' +
     'larger than any of the variants', function(assert) {
  let playlist;

  this.player.src({
    src: 'manifest/master.m3u8',
    type: 'application/vnd.apple.mpegurl'
  });

  this.clock.tick(1);

  openMediaSource(this.player, this.clock);
  // master
  this.requests.shift().respond(200, null,
                                '#EXTM3U\n' +
                                '#EXT-X-STREAM-INF:BANDWIDTH=1000,RESOLUTION=2x1\n' +
                                'media.m3u8\n' +
                                '#EXT-X-STREAM-INF:BANDWIDTH=1,RESOLUTION=1x1\n' +
                                'media1.m3u8\n');
  // media
  this.standardXHRResponse(this.requests.shift());
  this.player.tech_.hls.bandwidth = 1e10;

  this.player.width(1024);
  this.player.height(768);

  playlist = this.player.tech_.hls.selectPlaylist();

  assert.equal(playlist.attributes.BANDWIDTH,
               1000,
               'selected the highest bandwidth variant');

  // verify stats
  assert.equal(this.player.tech_.hls.stats.bandwidth, 1e10, 'bandwidth set above');
});

QUnit.test('filters playlists that are currently excluded', function(assert) {
  let playlist;

  this.player.src({
    src: 'manifest/master.m3u8',
    type: 'application/vnd.apple.mpegurl'
  });

  this.clock.tick(1);

  openMediaSource(this.player, this.clock);

  this.player.tech_.hls.bandwidth = 1e10;
  // master
  this.requests.shift().respond(200, null,
                                '#EXTM3U\n' +
                                '#EXT-X-STREAM-INF:BANDWIDTH=1000\n' +
                                'media.m3u8\n' +
                                '#EXT-X-STREAM-INF:BANDWIDTH=1\n' +
                                'media1.m3u8\n');
  // media
  this.standardXHRResponse(this.requests.shift());

  // exclude the current playlist
  this.player.tech_.hls.playlists.master.playlists[0].excludeUntil = +new Date() + 1000;
  playlist = this.player.tech_.hls.selectPlaylist();
  assert.equal(playlist,
               this.player.tech_.hls.playlists.master.playlists[1],
               'respected exclusions');

  // timeout the exclusion
  this.clock.tick(1000);
  playlist = this.player.tech_.hls.selectPlaylist();
  assert.equal(playlist,
               this.player.tech_.hls.playlists.master.playlists[0],
               'expired the exclusion');

  // verify stats
  assert.equal(this.player.tech_.hls.stats.bandwidth, 1e10, 'bandwidth set above');
});

QUnit.test('does not blacklist compatible H.264 codec strings', function(assert) {
  let master;

  this.player.src({
    src: 'manifest/master.m3u8',
    type: 'application/vnd.apple.mpegurl'
  });

  this.clock.tick(1);

  openMediaSource(this.player, this.clock);

  this.player.tech_.hls.bandwidth = 1;
  // master
  this.requests.shift()
    .respond(200, null,
             '#EXTM3U\n' +
             '#EXT-X-STREAM-INF:BANDWIDTH=1,CODECS="avc1.4d400d,mp4a.40.5"\n' +
             'media.m3u8\n' +
             '#EXT-X-STREAM-INF:BANDWIDTH=10,CODECS="avc1.4d400f,mp4a.40.5"\n' +
             'media1.m3u8\n');

  // media
  this.standardXHRResponse(this.requests.shift());
  master = this.player.tech_.hls.playlists.master;
  assert.strictEqual(typeof master.playlists[0].excludeUntil,
                     'undefined',
                     'did not blacklist');
  assert.strictEqual(typeof master.playlists[1].excludeUntil,
                     'undefined',
                     'did not blacklist');

  // verify stats
  assert.equal(this.player.tech_.hls.stats.bandwidth, 1, 'bandwidth set above');
});

QUnit.test('does not blacklist compatible AAC codec strings', function(assert) {
  let master;

  this.player.src({
    src: 'manifest/master.m3u8',
    type: 'application/vnd.apple.mpegurl'
  });

  this.clock.tick(1);

  openMediaSource(this.player, this.clock);

  this.player.tech_.hls.bandwidth = 1;
  // master
  this.requests.shift()
    .respond(200, null,
             '#EXTM3U\n' +
             '#EXT-X-STREAM-INF:BANDWIDTH=1,CODECS="avc1.4d400d,mp4a.40.2"\n' +
             'media.m3u8\n' +
             '#EXT-X-STREAM-INF:BANDWIDTH=10,CODECS="avc1.4d400d,not-an-audio-codec"\n' +
             'media1.m3u8\n');

  // media
  this.standardXHRResponse(this.requests.shift());
  master = this.player.tech_.hls.playlists.master;
  assert.strictEqual(typeof master.playlists[0].excludeUntil,
                     'undefined',
                     'did not blacklist mp4a.40.2');
  assert.strictEqual(master.playlists[1].excludeUntil,
                     Infinity,
                     'blacklisted invalid audio codec');

  // verify stats
  assert.equal(this.player.tech_.hls.stats.bandwidth, 1, 'bandwidth set above');
});

QUnit.test('cancels outstanding XHRs when seeking', function(assert) {
  this.player.src({
    src: 'manifest/media.m3u8',
    type: 'application/vnd.apple.mpegurl'
  });

  this.clock.tick(1);

  openMediaSource(this.player, this.clock);
  this.standardXHRResponse(this.requests[0]);
  this.player.tech_.hls.media = {
    segments: [{
      uri: '0.ts',
      duration: 10
    }, {
      uri: '1.ts',
      duration: 10
    }]
  };

  // attempt to seek while the download is in progress
  this.player.currentTime(7);
  this.clock.tick(2);

  assert.ok(this.requests[1].aborted, 'XHR aborted');
  assert.strictEqual(this.requests.length, 3, 'opened new XHR');
});

QUnit.test('does not abort segment loading for in-buffer seeking', function(assert) {
  this.player.src({
    src: 'manifest/media.m3u8',
    type: 'application/vnd.apple.mpegurl'
  });

  this.clock.tick(1);

  openMediaSource(this.player, this.clock);
  this.standardXHRResponse(this.requests.shift());
  this.player.tech_.buffered = function() {
    return videojs.createTimeRange(0, 20);
  };

  this.player.tech_.setCurrentTime(11);
  this.clock.tick(1);
  assert.equal(this.requests.length, 1, 'did not abort the outstanding request');
});

QUnit.test('segment 404 should trigger blacklisting of media', function(assert) {
  let media;

  this.player.src({
    src: 'manifest/master.m3u8',
    type: 'application/vnd.apple.mpegurl'
  });

  this.clock.tick(1);

  openMediaSource(this.player, this.clock);

  this.player.tech_.hls.bandwidth = 20000;
  // master
  this.standardXHRResponse(this.requests[0]);
  // media
  this.standardXHRResponse(this.requests[1]);

  media = this.player.tech_.hls.playlists.media_;

  // segment
  this.requests[2].respond(400);
  assert.ok(media.excludeUntil > 0, 'original media blacklisted for some time');
  assert.equal(this.env.log.warn.calls, 1, 'warning logged for blacklist');

  // verify stats
  assert.equal(this.player.tech_.hls.stats.bandwidth, 20000, 'bandwidth set above');
});

QUnit.test('playlist 404 should blacklist media', function(assert) {
  let media;
  let url;
  let blacklistplaylist = 0;
  let retryplaylist = 0;
  let hlsRenditionBlacklistedEvents = 0;

  this.player.src({
    src: 'manifest/master.m3u8',
    type: 'application/vnd.apple.mpegurl'
  });

  this.clock.tick(1);

  openMediaSource(this.player, this.clock);
  this.player.tech_.on('blacklistplaylist', () => blacklistplaylist++);
  this.player.tech_.on('retryplaylist', () => retryplaylist++);
  this.player.tech_.on('usage', (event) => {
    if (event.name === 'hls-rendition-blacklisted') {
      hlsRenditionBlacklistedEvents++;
    }
  });

  this.player.tech_.hls.bandwidth = 1e10;
  // master
  this.requests[0].respond(200, null,
                           '#EXTM3U\n' +
                           '#EXT-X-STREAM-INF:BANDWIDTH=1000\n' +
                           'media.m3u8\n' +
                           '#EXT-X-STREAM-INF:BANDWIDTH=1\n' +
                           'media1.m3u8\n');
  assert.equal(typeof this.player.tech_.hls.playlists.media_,
              'undefined',
              'no media is initially set');

  assert.equal(blacklistplaylist, 0, 'there is no blacklisted playlist');
  assert.equal(hlsRenditionBlacklistedEvents, 0, 'no hls-rendition-blacklisted event was fired');
  // media
  this.requests[1].respond(404);
  url = this.requests[1].url.slice(this.requests[1].url.lastIndexOf('/') + 1);
  media = this.player.tech_.hls.playlists.master.playlists[url];
  assert.ok(media.excludeUntil > 0, 'original media blacklisted for some time');
  assert.equal(this.env.log.warn.calls, 1, 'warning logged for blacklist');
  assert.equal(this.env.log.warn.args[0],
              'Problem encountered with the current HLS playlist. HLS playlist request error at URL: media.m3u8 Switching to another playlist.',
              'log generic error message');
  assert.equal(blacklistplaylist, 1, 'there is one blacklisted playlist');
  assert.equal(hlsRenditionBlacklistedEvents, 1, 'an hls-rendition-blacklisted event was fired');
  assert.equal(retryplaylist, 0, 'haven\'t retried any playlist');

  // request for the final available media
  this.requests[2].respond(404);
  url = this.requests[2].url.slice(this.requests[2].url.lastIndexOf('/') + 1);
  media = this.player.tech_.hls.playlists.master.playlists[url];

  // media wasn't blacklisted because it's final rendition
  assert.ok(!media.excludeUntil, 'media not blacklisted after playlist 404');
  assert.equal(this.env.log.warn.calls, 1, 'warning logged for blacklist');
  assert.equal(this.env.log.warn.args[1],
              'Problem encountered with the current HLS playlist. Trying again since it is the final playlist.',
              'log specific error message for final playlist');
  assert.equal(retryplaylist, 1, 'retried final playlist for once');
  assert.equal(blacklistplaylist, 1, 'there is one blacklisted playlist');
  assert.equal(hlsRenditionBlacklistedEvents, 1, 'an hls-rendition-blacklisted event was fired');

  this.clock.tick(2 * 1000);
  // no new request was made since it hasn't been half the segment duration
  assert.strictEqual(3, this.requests.length, 'no new request was made');

  this.clock.tick(3 * 1000);
  // continue loading the final remaining playlist after it wasn't blacklisted
  // when half the segment duaration passed
  assert.strictEqual(4, this.requests.length, 'one more request was made');

  assert.strictEqual(this.requests[3].url,
                     absoluteUrl('manifest/media1.m3u8'),
                     'media playlist requested');

  // verify stats
  assert.equal(this.player.tech_.hls.stats.bandwidth, 1e10, 'bandwidth set above');
});

QUnit.test('blacklists playlist if it has stopped being updated', function(assert) {
  let playliststuck = 0;

  this.player.src({
    src: 'master.m3u8',
    type: 'application/vnd.apple.mpegurl'
  });
  openMediaSource(this.player, this.clock);
  this.player.tech_.triggerReady();

  this.standardXHRResponse(this.requests.shift());

  this.player.tech_.hls.masterPlaylistController_.seekable = function() {
    return videojs.createTimeRange(90, 130);
  };
  this.player.tech_.setCurrentTime(170);
  this.player.tech_.buffered = function() {
    return videojs.createTimeRange(0, 170);
  };
  Hls.Playlist.playlistEnd = function() {
    return 170;
  };

  this.player.tech_.on('playliststuck', () => playliststuck++);
  this.requests.shift().respond(200, null,
                           '#EXTM3U\n' +
                           '#EXT-X-MEDIA-SEQUENCE:16\n' +
                           '#EXTINF:10,\n' +
                           '16.ts\n');

  assert.ok(!this.player.tech_.hls.playlists.media().excludeUntil, 'playlist was not blacklisted');
  assert.equal(this.env.log.warn.calls, 0, 'no warning logged for blacklist');
  assert.equal(playliststuck, 0, 'there is no stuck playlist');

  this.player.tech_.trigger('play');
  this.player.tech_.trigger('playing');
  // trigger a refresh
  this.clock.tick(10 * 1000);

  this.requests.shift().respond(200, null,
                           '#EXTM3U\n' +
                           '#EXT-X-MEDIA-SEQUENCE:16\n' +
                           '#EXTINF:10,\n' +
                           '16.ts\n');

  assert.ok(this.player.tech_.hls.playlists.media().excludeUntil > 0, 'playlist blacklisted for some time');
  assert.equal(this.env.log.warn.calls, 1, 'warning logged for blacklist');
  assert.equal(this.env.log.warn.args[0],
              'Problem encountered with the current HLS playlist. Playlist no longer updating. Switching to another playlist.',
              'log specific error message for not updated playlist');
  assert.equal(playliststuck, 1, 'there is one stuck playlist');
});

QUnit.test('never blacklist the playlist if it is the only playlist', function(assert) {
  let media;

  this.player.src({
    src: 'manifest/media.m3u8',
    type: 'application/vnd.apple.mpegurl'
  });
  openMediaSource(this.player, this.clock);

  this.requests.shift().respond(200, null,
                                '#EXTM3U\n' +
                                '#EXTINF:10,\n' +
                                '0.ts\n');

  this.clock.tick(10 * 1000);
  this.requests.shift().respond(404);
  media = this.player.tech_.hls.playlists.media();

  // media wasn't blacklisted because it's final rendition
  assert.ok(!media.excludeUntil, 'media was not blacklisted after playlist 404');
  assert.equal(this.env.log.warn.calls, 1, 'warning logged for blacklist');
  assert.equal(this.env.log.warn.args[0],
              'Problem encountered with the current HLS playlist. Trying again since it is the final playlist.',
              'log specific error message for final playlist');
});

QUnit.test('error on the first playlist request does not trigger an error ' +
           'when there is master playlist with only one media playlist', function(assert) {
  this.player.src({
    src: 'manifest/master.m3u8',
    type: 'application/vnd.apple.mpegurl'
  });
  openMediaSource(this.player, this.clock);

  this.requests[0]
    .respond(200, null,
              '#EXTM3U\n' +
              '#EXT-X-STREAM-INF:BANDWIDTH=1000\n' +
              'media.m3u8\n');

  this.requests[1].respond(404);

  let url = this.requests[1].url.slice(this.requests[1].url.lastIndexOf('/') + 1);
  let media = this.player.tech_.hls.playlists.master.playlists[url];

  // media wasn't blacklisted because it's final rendition
  assert.ok(!media.excludeUntil, 'media was not blacklisted after playlist 404');
  assert.equal(this.env.log.warn.calls, 1, 'warning logged for blacklist');
  assert.equal(this.env.log.warn.args[0],
              'Problem encountered with the current HLS playlist. Trying again since it is the final playlist.',
              'log specific error message for final playlist');
});

QUnit.test('seeking in an empty playlist is a non-erroring noop', function(assert) {
  let requestsLength;

  this.player.src({
    src: 'manifest/empty-live.m3u8',
    type: 'application/vnd.apple.mpegurl'
  });

  this.clock.tick(1);

  openMediaSource(this.player, this.clock);

  this.requests.shift().respond(200, null, '#EXTM3U\n');

  requestsLength = this.requests.length;
  this.player.tech_.setCurrentTime(183);
  this.clock.tick(1);

  assert.equal(this.requests.length, requestsLength, 'made no additional requests');
});

QUnit.test('fire loadedmetadata once we successfully load a playlist', function(assert) {
  let count = 0;

  this.player.src({
    src: 'manifest/master.m3u8',
    type: 'application/vnd.apple.mpegurl'
  });

  this.clock.tick(1);

  openMediaSource(this.player, this.clock);
  let hls = this.player.tech_.hls;

  hls.bandwidth = 20000;
  hls.masterPlaylistController_.masterPlaylistLoader_.on('loadedmetadata', function() {
    count += 1;
  });
  // master
  this.standardXHRResponse(this.requests.shift());
  assert.equal(count, 0,
    'loadedMedia not triggered before requesting playlist');
  // media
  this.requests.shift().respond(404);
  assert.equal(count, 0,
    'loadedMedia not triggered after playlist 404');
  assert.equal(this.env.log.warn.calls, 1, 'warning logged for blacklist');

  // media
  this.standardXHRResponse(this.requests.shift());
  assert.equal(count, 1,
    'loadedMedia triggered after successful recovery from 404');

  // verify stats
  assert.equal(this.player.tech_.hls.stats.bandwidth, 20000, 'bandwidth set above');
});

QUnit.test('sets seekable and duration for live playlists', function(assert) {
  this.player.src({
    src: 'http://example.com/manifest/missingEndlist.m3u8',
    type: 'application/vnd.apple.mpegurl'
  });

  this.clock.tick(1);

  openMediaSource(this.player, this.clock);

  this.standardXHRResponse(this.requests[0]);

  assert.equal(this.player.tech_.hls.mediaSource.seekable.length,
               1,
               'set one seekable range');
  assert.equal(this.player.tech_.hls.mediaSource.seekable.start(0),
               this.player.tech_.hls.seekable().start(0),
               'set seekable start');
  assert.equal(this.player.tech_.hls.mediaSource.seekable.end(0),
               this.player.tech_.hls.seekable().end(0),
               'set seekable end');

  assert.strictEqual(this.player.tech_.hls.mediaSource.duration,
                     Infinity,
                     'duration on the mediaSource is infinity');
});

QUnit.test('live playlist starts with correct currentTime value', function(assert) {
  this.player.src({
    src: 'http://example.com/manifest/liveStart30sBefore.m3u8',
    type: 'application/vnd.apple.mpegurl'
  });

  this.clock.tick(1);

  openMediaSource(this.player, this.clock);

  this.standardXHRResponse(this.requests[0]);

  this.player.tech_.hls.playlists.trigger('loadedmetadata');

  this.player.tech_.paused = function() {
    return false;
  };
  this.player.tech_.trigger('play');
  this.clock.tick(1);

  let media = this.player.tech_.hls.playlists.media();

  assert.strictEqual(this.player.currentTime(),
                    Hls.Playlist.seekable(media).end(0),
                    'currentTime is updated at playback');
});

QUnit.test('estimates seekable ranges for live streams that have been paused for a long time', function(assert) {
  this.player.src({
    src: 'http://example.com/manifest/liveStart30sBefore.m3u8',
    type: 'application/vnd.apple.mpegurl'
  });

  this.clock.tick(1);

  openMediaSource(this.player, this.clock);

  this.standardXHRResponse(this.requests.shift());
  this.player.tech_.hls.playlists.media().mediaSequence = 172;
  this.player.tech_.hls.playlists.media().syncInfo = {
    mediaSequence: 130,
    time: 80
  };
  this.player.tech_.hls.masterPlaylistController_.onSyncInfoUpdate_();
  assert.equal(this.player.seekable().start(0),
               500,
               'offset the seekable start');
});

QUnit.test('resets the time to the live point when resuming a live stream after a ' +
           'long break', function(assert) {
  let seekTarget;

  this.player.src({
    src: 'live0.m3u8',
    type: 'application/vnd.apple.mpegurl'
  });

  this.clock.tick(1);

  openMediaSource(this.player, this.clock);
  this.requests.shift().respond(200, null,
                                '#EXTM3U\n' +
                                '#EXT-X-MEDIA-SEQUENCE:16\n' +
                                '#EXTINF:10,\n' +
                                '16.ts\n');
  // mock out the player to simulate a live stream that has been
  // playing for awhile
  this.player.tech_.hls.seekable = function() {
    return videojs.createTimeRange(160, 170);
  };
  this.player.tech_.setCurrentTime = function(time) {
    if (typeof time !== 'undefined') {
      seekTarget = time;
    }
  };
  this.player.tech_.played = function() {
    return videojs.createTimeRange(120, 170);
  };
  this.player.tech_.trigger('playing');

  let seekable = this.player.seekable();

  this.player.tech_.trigger('play');
  assert.equal(seekTarget, seekable.end(seekable.length - 1), 'seeked to live point');
  this.player.tech_.trigger('seeked');
});

QUnit.test('reloads out-of-date live playlists when switching variants', function(assert) {
  let oldManifest = testDataManifests['variant-update'];

  this.player.src({
    src: 'http://example.com/master.m3u8',
    type: 'application/vnd.apple.mpegurl'
  });

  this.clock.tick(1);

  openMediaSource(this.player, this.clock);

  this.player.tech_.hls.master = {
    playlists: [{
      mediaSequence: 15,
      segments: [1, 1, 1]
    }, {
      uri: 'http://example.com/variant-update.m3u8',
      mediaSequence: 0,
      segments: [1, 1]
    }]
  };
  // playing segment 15 on playlist zero
  this.player.tech_.hls.media = this.player.tech_.hls.master.playlists[0];
  this.player.mediaIndex = 1;

  testDataManifests['variant-update'] = '#EXTM3U\n' +
    '#EXT-X-MEDIA-SEQUENCE:16\n' +
    '#EXTINF:10,\n' +
    '16.ts\n' +
    '#EXTINF:10,\n' +
    '17.ts\n';

  // switch playlists
  this.player.tech_.hls.selectPlaylist = function() {
    return this.player.tech_.hls.master.playlists[1];
  };
  // timeupdate downloads segment 16 then switches playlists
  this.player.trigger('timeupdate');

  assert.strictEqual(this.player.mediaIndex, 1, 'mediaIndex points at the next segment');
  testDataManifests['variant-update'] = oldManifest;
});

QUnit.test('if withCredentials global option is used, withCredentials is set on the XHR object', function(assert) {
  let hlsOptions = videojs.options.hls;

  this.player.dispose();
  videojs.options.hls = {
    withCredentials: true
  };
  this.player = createPlayer();
  this.player.src({
    src: 'http://example.com/media.m3u8',
    type: 'application/vnd.apple.mpegurl'
  });

  this.clock.tick(1);

  openMediaSource(this.player, this.clock);
  assert.ok(this.requests[0].withCredentials,
           'with credentials should be set to true if that option is passed in');
  videojs.options.hls = hlsOptions;
});

QUnit.test('the withCredentials option overrides the global default', function(assert) {
  let hlsOptions = videojs.options.hls;

  this.player.dispose();
  videojs.options.hls = {
    withCredentials: true
  };
  this.player = createPlayer();
  this.player.src({
    src: 'http://example.com/media.m3u8',
    type: 'application/vnd.apple.mpegurl',
    withCredentials: false
  });

  this.clock.tick(1);

  openMediaSource(this.player, this.clock);
  assert.ok(!this.requests[0].withCredentials,
           'with credentials should be set to false if if overrode global option');
  videojs.options.hls = hlsOptions;
});

QUnit.test('playlist blacklisting duration is set through options', function(assert) {
  let hlsOptions = videojs.options.hls;
  let url;
  let media;

  this.player.dispose();
  videojs.options.hls = {
    blacklistDuration: 3 * 60
  };
  this.player = createPlayer();
  this.player.src({
    src: 'http://example.com/master.m3u8',
    type: 'application/vnd.apple.mpegurl'
  });
  this.player.tech_.triggerReady();
  openMediaSource(this.player, this.clock);
  this.requests[0].respond(200, null,
                           '#EXTM3U\n' +
                           '#EXT-X-STREAM-INF:BANDWIDTH=1000\n' +
                           'media.m3u8\n' +
                           '#EXT-X-STREAM-INF:BANDWIDTH=1\n' +
                           'media1.m3u8\n');
  this.requests[1].respond(404);
  // media
  url = this.requests[1].url.slice(this.requests[1].url.lastIndexOf('/') + 1);
  media = this.player.tech_.hls.playlists.master.playlists[url];
  assert.ok(media.excludeUntil > 0, 'original media blacklisted for some time');
  assert.equal(this.env.log.warn.calls, 1, 'warning logged for blacklist');
  assert.equal(this.env.log.warn.args[0],
              'Problem encountered with the current HLS playlist. HLS playlist request error at URL: media.m3u8 Switching to another playlist.',
              'log generic error message');

  this.clock.tick(2 * 60 * 1000);
  assert.ok(media.excludeUntil - Date.now() > 0, 'original media still be blacklisted');

  this.clock.tick(1 * 60 * 1000);
  assert.equal(media.excludeUntil, Date.now(), 'media\'s exclude time reach to the current time');
  assert.equal(this.env.log.warn.calls, 3, 'warning logged for blacklist');

  videojs.options.hls = hlsOptions;
});

QUnit.test('respects bandwidth option of 0', function(assert) {
  this.player.dispose();
  this.player = createPlayer({ html5: { hls: { bandwidth: 0 } } });

  this.player.src({
    src: 'http://example.com/media.m3u8',
    type: 'application/vnd.apple.mpegurl'
  });

  this.clock.tick(1);

  openMediaSource(this.player, this.clock);
  assert.equal(this.player.tech_.hls.bandwidth, 0, 'set bandwidth to 0');
});

QUnit.test('uses default bandwidth option if non-numerical value provided', function(assert) {
  this.player.dispose();
  this.player = createPlayer({ html5: { hls: { bandwidth: 'garbage' } } });

  this.player.src({
    src: 'http://example.com/media.m3u8',
    type: 'application/vnd.apple.mpegurl'
  });

  this.clock.tick(1);

  openMediaSource(this.player, this.clock);
  assert.equal(this.player.tech_.hls.bandwidth, 4194304, 'set bandwidth to default');
});

QUnit.test('uses default bandwidth if browser is Android', function(assert) {
  this.player.dispose();

  const origIsAndroid = videojs.browser.IS_ANDROID;

  videojs.browser.IS_ANDROID = false;

  this.player = createPlayer();
  this.player.src({
    src: 'http://example.com/media.m3u8',
    type: 'application/vnd.apple.mpegurl'
  });
  openMediaSource(this.player, this.clock);

  assert.equal(this.player.tech_.hls.bandwidth,
               4194304,
               'set bandwidth to desktop default');

  this.player.dispose();

  videojs.browser.IS_ANDROID = true;

  this.player = createPlayer();
  this.player.src({
    src: 'http://example.com/media.m3u8',
    type: 'application/vnd.apple.mpegurl'
  });
  openMediaSource(this.player, this.clock);

  assert.equal(this.player.tech_.hls.bandwidth,
               4194304,
               'set bandwidth to mobile default');

  videojs.browser.IS_ANDROID = origIsAndroid;
});

QUnit.test('does not break if the playlist has no segments', function(assert) {
  this.player.src({
    src: 'manifest/master.m3u8',
    type: 'application/vnd.apple.mpegurl'
  });

  this.clock.tick(1);

  try {
    openMediaSource(this.player, this.clock);
    this.requests[0].respond(200, null,
                        '#EXTM3U\n' +
                        '#EXT-X-PLAYLIST-TYPE:VOD\n' +
                        '#EXT-X-TARGETDURATION:10\n');
  } catch (e) {
    assert.ok(false, 'an error was thrown');
    throw e;
  }
  assert.ok(true, 'no error was thrown');
  assert.strictEqual(
    this.requests.length,
    1,
    'no this.requestsfor non-existent segments were queued'
  );
});

QUnit.test('can seek before the source buffer opens', function(assert) {
  this.player.src({
    src: 'media.m3u8',
    type: 'application/vnd.apple.mpegurl'
  });

  this.clock.tick(1);

  this.player.tech_.triggerReady();
  this.clock.tick(1);
  this.standardXHRResponse(this.requests.shift());
  this.player.triggerReady();

  this.player.currentTime(1);
  assert.equal(this.player.currentTime(), 1, 'seeked');
});

QUnit.test('resets the switching algorithm if a request times out', function(assert) {
  this.player.src({
    src: 'master.m3u8',
    type: 'application/vnd.apple.mpegurl'
  });

  this.clock.tick(1);

  openMediaSource(this.player, this.clock);
  this.player.tech_.hls.bandwidth = 1e20;

  // master
  this.standardXHRResponse(this.requests.shift());
  // media.m3u8
  this.standardXHRResponse(this.requests.shift());
  // simulate a segment timeout
  this.requests[0].timedout = true;
  // segment
  this.requests.shift().abort();

  this.standardXHRResponse(this.requests.shift());

  assert.strictEqual(this.player.tech_.hls.playlists.media(),
                     this.player.tech_.hls.playlists.master.playlists[1],
                     'reset to the lowest bitrate playlist');

  // verify stats
  assert.equal(this.player.tech_.hls.stats.bandwidth, 1, 'bandwidth is reset too');
});

QUnit.test('disposes the playlist loader', function(assert) {
  let disposes = 0;
  let player;
  let loaderDispose;

  player = createPlayer();
  player.src({
    src: 'manifest/master.m3u8',
    type: 'application/vnd.apple.mpegurl'
  });

  this.clock.tick(1);

  openMediaSource(player, this.clock);
  loaderDispose = player.tech_.hls.playlists.dispose;
  player.tech_.hls.playlists.dispose = function() {
    disposes++;
    loaderDispose.call(player.tech_.hls.playlists);
  };

  player.dispose();
  assert.strictEqual(disposes, 1, 'disposed playlist loader');
});

QUnit.test('remove event handlers on dispose', function(assert) {
  let player;
  let unscoped = 0;

  player = createPlayer();

  const origPlayerOn = player.on.bind(player);
  const origPlayerOff = player.off.bind(player);

  player.on = function(...args) {
    if (typeof args[0] !== 'object') {
      unscoped++;
    }
    origPlayerOn(...args);
  };
  player.off = function(...args) {
    if (typeof args[0] !== 'object') {
      unscoped--;
    }
    origPlayerOff(...args);
  };
  player.src({
    src: 'manifest/master.m3u8',
    type: 'application/vnd.apple.mpegurl'
  });

  this.clock.tick(1);

  openMediaSource(player, this.clock);

  this.standardXHRResponse(this.requests[0]);
  this.standardXHRResponse(this.requests[1]);

  assert.ok(unscoped > 0, 'has unscoped handlers');

  player.dispose();

  assert.ok(unscoped <= 0, 'no unscoped handlers');
});

QUnit.test('the source handler supports HLS mime types', function(assert) {
  assert.ok(HlsSourceHandler.canHandleSource({
    type: 'aPplicatiOn/x-MPegUrl'
  }), 'supports x-mpegurl');
  assert.ok(HlsSourceHandler.canHandleSource({
    type: 'aPplicatiOn/VnD.aPPle.MpEgUrL'
  }), 'supports vnd.apple.mpegurl');
  assert.ok(HlsSourceHandler.canPlayType('aPplicatiOn/VnD.aPPle.MpEgUrL'),
            'supports vnd.apple.mpegurl');
  assert.ok(HlsSourceHandler.canPlayType('aPplicatiOn/x-MPegUrl'),
            'supports x-mpegurl');
});

QUnit.test('the source handler supports DASH mime types', function(assert) {
  assert.ok(HlsSourceHandler.canHandleSource({
    type: 'aPplication/dAsh+xMl'
  }), 'supports application/dash+xml');
  assert.ok(HlsSourceHandler.canPlayType('aPpLicAtion/DaSh+XmL'),
            'supports application/dash+xml');
});

QUnit.test('the source handler does not support non HLS/DASH mime types',
function(assert) {
  assert.ok(!(HlsSourceHandler.canHandleSource({
    type: 'video/mp4'
  }) instanceof HlsHandler), 'does not support mp4');
  assert.ok(!(HlsSourceHandler.canHandleSource({
    type: 'video/x-flv'
  }) instanceof HlsHandler), 'does not support flv');
  assert.ok(!(HlsSourceHandler.canPlayType('video/mp4')),
            'does not support mp4');
  assert.ok(!(HlsSourceHandler.canPlayType('video/x-flv')),
            'does not support flv');
});

QUnit.test('has no effect if native HLS is available', function(assert) {
  const Html5 = videojs.getTech('Html5');
  const oldHtml5CanPlaySource = Html5.canPlaySource;
  let player;

  Html5.canPlaySource = () => true;
  Hls.supportsNativeHls = true;
  player = createPlayer();
  player.src({
    src: 'http://example.com/manifest/master.m3u8',
    type: 'application/x-mpegURL'
  });

  this.clock.tick(1);

  assert.ok(!player.tech_.hls, 'did not load hls tech');
  player.dispose();
  Html5.canPlaySource = oldHtml5CanPlaySource;
});

QUnit.test('loads if native HLS is available and override is set locally', function(assert) {
  let player;

  Hls.supportsNativeHls = true;
  player = createPlayer({html5: {hls: {overrideNative: true}}});
  this.clock.tick(1);
  player.tech_.featuresNativeVideoTracks = true;
  player.src({
    src: 'http://example.com/manifest/master.m3u8',
    type: 'application/x-mpegURL'
  });
  this.clock.tick(1);

  assert.ok(player.tech_.hls, 'did load hls tech');
  player.dispose();

  player = createPlayer({html5: {hls: {overrideNative: true}}});
  this.clock.tick(1);
  player.tech_.featuresNativeVideoTracks = false;
  player.tech_.featuresNativeAudioTracks = false;
  player.src({
    src: 'http://example.com/manifest/master.m3u8',
    type: 'application/x-mpegURL'
  });
  this.clock.tick(1);

  assert.ok(player.tech_.hls, 'did load hls tech');
  player.dispose();
});

QUnit.test('loads if native HLS is available and override is set globally', function(assert) {
  videojs.options.hls.overrideNative = true;
  let player;

  Hls.supportsNativeHls = true;
  player = createPlayer();
  player.tech_.featuresNativeVideoTracks = true;
  player.src({
    src: 'http://example.com/manifest/master.m3u8',
    type: 'application/x-mpegURL'
  });
  this.clock.tick(1);
  assert.ok(player.tech_.hls, 'did load hls tech');
  player.dispose();

  player = createPlayer();
  player.tech_.featuresNativeVideoTracks = false;
  player.tech_.featuresNativeAudioTracks = false;
  player.src({
    src: 'http://example.com/manifest/master.m3u8',
    type: 'application/x-mpegURL'
  });

  this.clock.tick(1);

  assert.ok(player.tech_.hls, 'did load hls tech');
  player.dispose();
});

QUnit.test('re-emits mediachange events', function(assert) {
  let mediaChanges = 0;

  this.player.on('mediachange', function() {
    mediaChanges++;
  });

  this.player.src({
    src: 'http://example.com/media.m3u8',
    type: 'application/vnd.apple.mpegurl'
  });

  this.clock.tick(1);

  openMediaSource(this.player, this.clock);
  this.standardXHRResponse(this.requests.shift());

  this.player.tech_.hls.playlists.trigger('mediachange');
  assert.strictEqual(mediaChanges, 1, 'fired mediachange');
});

QUnit.test('can be disposed before finishing initialization', function(assert) {
  let readyHandlers = [];

  this.player.ready = function(callback) {
    readyHandlers.push(callback);
  };
  this.player.src({
    src: 'http://example.com/media.m3u8',
    type: 'application/vnd.apple.mpegurl'
  });

  this.clock.tick(1);
  readyHandlers.shift().call(this.player);

  this.player.src({
    src: 'http://example.com/media.mp4',
    type: 'video/mp4'
  });

  assert.ok(readyHandlers.length > 0, 'registered a ready handler');
  try {
    while (readyHandlers.length) {
      readyHandlers.shift().call(this.player);
      openMediaSource(this.player, this.clock);
    }
    assert.ok(true, 'did not throw an exception');
  } catch (e) {
    assert.ok(false, 'threw an exception');
  }
});

QUnit.test('calling play() at the end of a video replays', function(assert) {
  let seekTime = -1;

  this.player.src({
    src: 'http://example.com/media.m3u8',
    type: 'application/vnd.apple.mpegurl'
  });

  this.clock.tick(1);

  openMediaSource(this.player, this.clock);
  this.player.tech_.setCurrentTime = function(time) {
    if (typeof time !== 'undefined') {
      seekTime = time;
    }
    return 0;
  };
  this.requests.shift().respond(200, null,
                                '#EXTM3U\n' +
                                '#EXTINF:10,\n' +
                                '0.ts\n' +
                                '#EXT-X-ENDLIST\n');
  this.clock.tick(1);

  this.standardXHRResponse(this.requests.shift());
  this.player.tech_.ended = function() {
    return true;
  };

  this.player.tech_.trigger('play');
  this.clock.tick(1);
  assert.equal(seekTime, 0, 'seeked to the beginning');

  // verify stats
  assert.equal(this.player.tech_.hls.stats.mediaBytesTransferred, 1024, '1024 bytes');
  assert.equal(this.player.tech_.hls.stats.mediaRequests, 1, '1 request');
});

QUnit.test('keys are resolved relative to the master playlist', function(assert) {
  this.player.src({
    src: 'video/master-encrypted.m3u8',
    type: 'application/vnd.apple.mpegurl'
  });

  this.clock.tick(1);

  openMediaSource(this.player, this.clock);
  this.requests.shift().respond(200, null,
                                '#EXTM3U\n' +
                                '#EXT-X-STREAM-INF:PROGRAM-ID=1,BANDWIDTH=17\n' +
                                'playlist/playlist.m3u8\n' +
                                '#EXT-X-ENDLIST\n');
  this.clock.tick(1);

  this.requests.shift().respond(200, null,
                                '#EXTM3U\n' +
                                '#EXT-X-TARGETDURATION:15\n' +
                                '#EXT-X-KEY:METHOD=AES-128,URI="keys/key.php"\n' +
                                '#EXTINF:2.833,\n' +
                                'http://media.example.com/fileSequence1.ts\n' +
                                '#EXT-X-ENDLIST\n');
  this.clock.tick(1);

  assert.equal(this.requests.length, 2, 'requested the key');
  assert.equal(this.requests[0].url,
               absoluteUrl('video/playlist/keys/key.php'),
               'resolves multiple relative paths');

  // verify stats
  assert.equal(this.player.tech_.hls.stats.bandwidth, 4194304, 'default');
});

QUnit.test('keys are resolved relative to their containing playlist', function(assert) {
  this.player.src({
    src: 'video/media-encrypted.m3u8',
    type: 'application/vnd.apple.mpegurl'
  });

  this.clock.tick(1);

  openMediaSource(this.player, this.clock);
  this.requests.shift().respond(200, null,
                                '#EXTM3U\n' +
                                '#EXT-X-TARGETDURATION:15\n' +
                                '#EXT-X-KEY:METHOD=AES-128,URI="keys/key.php"\n' +
                                '#EXTINF:2.833,\n' +
                                'http://media.example.com/fileSequence1.ts\n' +
                                '#EXT-X-ENDLIST\n');
  this.clock.tick(1);

  assert.equal(this.requests.length, 2, 'requested a key');
  assert.equal(this.requests[0].url,
               absoluteUrl('video/keys/key.php'),
               'resolves multiple relative paths');
});

QUnit.test('seeking should abort an outstanding key request and create a new one', function(assert) {
  this.player.src({
    src: 'https://example.com/encrypted.m3u8',
    type: 'application/vnd.apple.mpegurl'
  });

  this.clock.tick(1);

  openMediaSource(this.player, this.clock);

  this.requests.shift().respond(200, null,
                                '#EXTM3U\n' +
                                '#EXT-X-TARGETDURATION:15\n' +
                                '#EXT-X-KEY:METHOD=AES-128,URI="keys/key.php"\n' +
                                '#EXTINF:9,\n' +
                                'http://media.example.com/fileSequence1.ts\n' +
                                '#EXT-X-KEY:METHOD=AES-128,URI="keys/key2.php"\n' +
                                '#EXTINF:9,\n' +
                                'http://media.example.com/fileSequence2.ts\n' +
                                '#EXT-X-ENDLIST\n');
  this.clock.tick(1);

  // segment 1
  this.standardXHRResponse(this.requests.pop());

  this.player.currentTime(11);
  this.clock.tick(2);
  assert.ok(this.requests[0].aborted, 'the key XHR should be aborted');
  // aborted key 1
  this.requests.shift();

  assert.equal(this.requests.length, 2, 'requested the new key');
  assert.equal(this.requests[0].url,
               'https://example.com/' +
               this.player.tech_.hls.playlists.media().segments[1].key.uri,
               'urls should match');

  // verify stats
  assert.equal(this.player.tech_.hls.stats.mediaBytesTransferred, 1024, '1024 bytes');
  assert.equal(this.player.tech_.hls.stats.mediaRequests, 1, '1 request');
});

QUnit.test('switching playlists with an outstanding key request aborts request and ' +
           'loads segment', function(assert) {
  let keyXhr;
  let media = '#EXTM3U\n' +
      '#EXT-X-MEDIA-SEQUENCE:5\n' +
      '#EXT-X-KEY:METHOD=AES-128,URI="https://priv.example.com/key.php?r=52"\n' +
      '#EXTINF:2.833,\n' +
      'http://media.example.com/fileSequence52-A.ts\n' +
      '#EXTINF:15.0,\n' +
      'http://media.example.com/fileSequence52-B.ts\n' +
      '#EXT-X-ENDLIST\n';

  this.player.src({
    src: 'https://example.com/master.m3u8',
    type: 'application/vnd.apple.mpegurl'
  });

  this.clock.tick(1);

  openMediaSource(this.player, this.clock);
  this.player.tech_.trigger('play');
  this.clock.tick(1);

  // master playlist
  this.standardXHRResponse(this.requests.shift());
  // media playlist
  this.requests.shift().respond(200, null, media);
  this.clock.tick(1);

  // first segment of the original media playlist
  this.standardXHRResponse(this.requests.pop());

  assert.equal(this.requests.length, 1, 'key request only one outstanding');
  keyXhr = this.requests.shift();
  assert.ok(!keyXhr.aborted, 'key request outstanding');

  this.player.tech_.hls.playlists.trigger('mediachanging');
  this.player.tech_.hls.playlists.trigger('mediachange');
  this.clock.tick(1);

  assert.ok(keyXhr.aborted, 'key request aborted');
  assert.equal(this.requests.length, 2, 'loaded key and segment');
  assert.equal(this.requests[0].url,
               'https://priv.example.com/key.php?r=52',
               'requested the key');
  assert.equal(this.requests[1].url,
               'http://media.example.com/fileSequence52-A.ts',
               'requested the segment');
  // verify stats
  assert.equal(this.player.tech_.hls.stats.mediaBytesTransferred, 1024, '1024 bytes');
  assert.equal(this.player.tech_.hls.stats.mediaRequests, 1, '1 request');
});

QUnit.test('does not download segments if preload option set to none', function(assert) {
  this.player.preload('none');
  this.player.src({
    src: 'master.m3u8',
    type: 'application/vnd.apple.mpegurl'
  });

  this.clock.tick(1);

  openMediaSource(this.player, this.clock);
  // master
  this.standardXHRResponse(this.requests.shift());
  // media
  this.standardXHRResponse(this.requests.shift());
  this.clock.tick(10 * 1000);

  this.requests = this.requests.filter(function(request) {
    return !(/m3u8$/).test(request.uri);
  });
  assert.equal(this.requests.length, 0, 'did not download any segments');

  // verify stats
  assert.equal(this.player.tech_.hls.stats.bandwidth, 4194304, 'default');
});

// workaround https://bugzilla.mozilla.org/show_bug.cgi?id=548397
QUnit.test('selectPlaylist does not fail if getComputedStyle returns null', function(assert) {
  let oldGetComputedStyle = window.getComputedStyle;

  window.getComputedStyle = function() {
    return null;
  };

  this.player.src({
    src: 'master.m3u8',
    type: 'application/vnd.apple.mpegurl'
  });

  this.clock.tick(1);

  openMediaSource(this.player, this.clock);
  // master
  this.standardXHRResponse(this.requests.shift());
  // media
  this.standardXHRResponse(this.requests.shift());

  this.player.tech_.hls.selectPlaylist();
  assert.ok(true, 'should not throw');
  window.getComputedStyle = oldGetComputedStyle;

  // verify stats
  assert.equal(this.player.tech_.hls.stats.bandwidth, 4194304, 'default');
});

QUnit.test('resolves relative key URLs against the playlist', function(assert) {
  this.player.src({
    src: 'https://example.com/media.m3u8',
    type: 'application/vnd.apple.mpegurl'
  });

  this.clock.tick(1);

  openMediaSource(this.player, this.clock);
  this.requests.shift()
    .respond(200, null,
             '#EXTM3U\n' +
             '#EXT-X-MEDIA-SEQUENCE:5\n' +
             '#EXT-X-KEY:METHOD=AES-128,URI="key.php?r=52"\n' +
             '#EXTINF:2.833,\n' +
             'http://media.example.com/fileSequence52-A.ts\n' +
             '#EXT-X-ENDLIST\n');
  this.clock.tick(1);

  assert.equal(this.requests[0].url,
               'https://example.com/key.php?r=52',
               'resolves the key URL');
});

QUnit.test('adds 1 default audio track if we have not parsed any and the playlist is loaded', function(assert) {
  this.player.src({
    src: 'manifest/master.m3u8',
    type: 'application/vnd.apple.mpegurl'
  });

  this.clock.tick(1);

  assert.equal(this.player.audioTracks().length, 0, 'zero audio tracks at load time');

  openMediaSource(this.player, this.clock);

  // master
  this.standardXHRResponse(this.requests.shift());
  // media
  this.standardXHRResponse(this.requests.shift());

  assert.equal(this.player.audioTracks().length, 1, 'one audio track after load');
  assert.equal(this.player.audioTracks()[0].label, 'default', 'set the label');
});

QUnit.test('adds audio tracks if we have parsed some from a playlist', function(assert) {
  this.player.src({
    src: 'manifest/multipleAudioGroups.m3u8',
    type: 'application/vnd.apple.mpegurl'
  });

  this.clock.tick(1);

  assert.equal(this.player.audioTracks().length, 0, 'zero audio tracks at load time');

  openMediaSource(this.player, this.clock);

  // master
  this.standardXHRResponse(this.requests.shift());
  // media
  this.standardXHRResponse(this.requests.shift());
  let vjsAudioTracks = this.player.audioTracks();

  assert.equal(vjsAudioTracks.length, 3, '3 active vjs tracks');

  assert.equal(vjsAudioTracks[0].enabled, true, 'default track is enabled');

  vjsAudioTracks[1].enabled = true;
  assert.equal(vjsAudioTracks[1].enabled, true, 'new track is enabled on vjs');
  assert.equal(vjsAudioTracks[0].enabled, false, 'main track is disabled');
});

QUnit.test('cleans up the buffer when loading live segments', function(assert) {
  let removes = [];
  let seekable = videojs.createTimeRanges([[0, 70]]);

  this.player.src({
    src: 'liveStart30sBefore.m3u8',
    type: 'application/vnd.apple.mpegurl'
  });

  this.clock.tick(1);

  openMediaSource(this.player, this.clock);

  this.player.tech_.hls.masterPlaylistController_.seekable = function() {
    return seekable;
  };

  // This is so we do not track first call to remove during segment loader init
  this.player.tech_.hls.masterPlaylistController_.mainSegmentLoader_.resetEverything = function() {
    this.resetLoader();
  };

  this.player.tech_.hls.mediaSource.addSourceBuffer = () => {
    let buffer = new (videojs.extend(videojs.EventTarget, {
      constructor() {},
      abort() {},
      buffered: videojs.createTimeRange(),
      appendBuffer() {},
      remove(start, end) {
        removes.push([start, end]);
      }
    }))();

    this.player.tech_.hls.mediaSource.sourceBuffers = [buffer];
    return buffer;
  };
  this.player.tech_.hls.bandwidth = 20e10;
  this.player.tech_.triggerReady();
  this.standardXHRResponse(this.requests[0]);

  this.player.tech_.hls.playlists.trigger('loadedmetadata');
  this.player.tech_.trigger('canplay');
  this.player.tech_.paused = function() {
    return false;
  };
  this.player.tech_.trigger('play');
  this.clock.tick(1);

  // request first playable segment
  this.standardXHRResponse(this.requests[1]);
  this.clock.tick(1);
  this.player.tech_.hls.mediaSource.sourceBuffers[0].trigger('updateend');

  this.clock.tick(1);

  // request second playable segment
  this.standardXHRResponse(this.requests[2]);

  assert.strictEqual(this.requests[0].url, 'liveStart30sBefore.m3u8',
                    'master playlist requested');
  assert.equal(removes.length, 1, 'remove called');
  // segment-loader removes at currentTime - 30
  assert.deepEqual(removes[0], [0, 40],
                  'remove called with the right range');

  // verify stats
  assert.equal(this.player.tech_.hls.stats.mediaBytesTransferred, 2048, '2048 bytes');
  assert.equal(this.player.tech_.hls.stats.mediaRequests, 2, '2 requests');
});

QUnit.test('cleans up the buffer based on currentTime when loading a live segment ' +
           'if seekable start is after currentTime', function(assert) {
  let removes = [];
  let seekable = videojs.createTimeRanges([[0, 80]]);

  this.player.src({
    src: 'liveStart30sBefore.m3u8',
    type: 'application/vnd.apple.mpegurl'
  });
  openMediaSource(this.player, this.clock);
  this.player.tech_.hls.masterPlaylistController_.seekable = function() {
    return seekable;
  };

  // This is so we do not track first call to remove during segment loader init
  this.player.tech_.hls.masterPlaylistController_.mainSegmentLoader_.resetEverything = function() {
    this.resetLoader();
  };

  this.player.tech_.hls.mediaSource.addSourceBuffer = () => {
    let buffer = new (videojs.extend(videojs.EventTarget, {
      constructor() {},
      abort() {},
      buffered: videojs.createTimeRange(),
      appendBuffer() {},
      remove(start, end) {
        removes.push([start, end]);
      }
    }))();

    this.player.tech_.hls.mediaSource.sourceBuffers = [buffer];
    return buffer;

  };
  this.player.tech_.hls.bandwidth = 20e10;
  this.player.tech_.triggerReady();
  this.standardXHRResponse(this.requests[0]);
  this.player.tech_.hls.playlists.trigger('loadedmetadata');
  this.player.tech_.trigger('canplay');

  this.player.tech_.paused = function() {
    return false;
  };

  this.player.tech_.trigger('play');
  this.clock.tick(1);

  // request first playable segment
  this.standardXHRResponse(this.requests[1]);

  this.clock.tick(1);
  this.player.tech_.hls.mediaSource.sourceBuffers[0].trigger('updateend');

  // Change seekable so that it starts *after* the currentTime which was set
  // based on the previous seekable range (the end of 80)
  seekable = videojs.createTimeRanges([[100, 120]]);

  this.clock.tick(1);

  // request second playable segment
  this.standardXHRResponse(this.requests[2]);

  assert.strictEqual(this.requests[0].url, 'liveStart30sBefore.m3u8', 'master playlist requested');
  assert.equal(removes.length, 1, 'remove called');
  assert.deepEqual(removes[0], [0, 80 - 30], 'remove called with the right range');
});

QUnit.test('cleans up the buffer when loading VOD segments', function(assert) {
  let removes = [];

  this.player.src({
    src: 'manifest/master.m3u8',
    type: 'application/vnd.apple.mpegurl'
  });

  this.clock.tick(1);

  openMediaSource(this.player, this.clock);

  // This is so we do not track first call to remove during segment loader init
  this.player.tech_.hls.masterPlaylistController_.mainSegmentLoader_.resetEverything = function() {
    this.resetLoader();
  };

  this.player.tech_.hls.mediaSource.addSourceBuffer = () => {
    let buffer = new (videojs.extend(videojs.EventTarget, {
      constructor() {},
      abort() {},
      buffered: videojs.createTimeRange(),
      appendBuffer() {},
      remove(start, end) {
        removes.push([start, end]);
      }
    }))();

    this.player.tech_.hls.mediaSource.sourceBuffers = [buffer];
    return buffer;

  };
  this.player.width(640);
  this.player.height(360);
  this.player.tech_.hls.bandwidth = 20e10;
  this.standardXHRResponse(this.requests[0]);
  this.standardXHRResponse(this.requests[1]);
  this.standardXHRResponse(this.requests[2]);
  this.clock.tick(1);
  this.player.currentTime(120);
  this.player.tech_.hls.mediaSource.sourceBuffers[0].trigger('updateend');
  // This requires 2 clock ticks because after updateend monitorBuffer_ is called
  // to setup fillBuffer on the next tick, but the seek also causes monitorBuffer_ to be
  // called, which cancels the previously set timeout and sets a new one for the following
  // tick.
  this.clock.tick(2);
  this.standardXHRResponse(this.requests[3]);

  assert.strictEqual(this.requests[0].url, 'manifest/master.m3u8',
                    'master playlist requested');
  assert.strictEqual(this.requests[1].url, absoluteUrl('manifest/media3.m3u8'),
                    'media playlist requested');
  assert.equal(removes.length, 1, 'remove called');
  assert.deepEqual(removes[0], [0, 120 - 30], 'remove called with the right range');
});

QUnit.test('when mediaGroup changes enabled track should not change', function(assert) {
  let hlsAudioChangeEvents = 0;

  this.player.src({
    src: 'manifest/multipleAudioGroups.m3u8',
    type: 'application/vnd.apple.mpegurl'
  });

  this.clock.tick(1);

  openMediaSource(this.player, this.clock);

  this.player.tech_.on('usage', (event) => {
    if (event.name === 'hls-audio-change') {
      hlsAudioChangeEvents++;
    }
  });

  // master
  this.standardXHRResponse(this.requests.shift());
  // video media
  this.standardXHRResponse(this.requests.shift());
  let hls = this.player.tech_.hls;
  let mpc = hls.masterPlaylistController_;
  let audioTracks = this.player.audioTracks();

  assert.equal(hlsAudioChangeEvents, 0, 'no hls-audio-change event was fired');
  assert.equal(audioTracks.length, 3, 'three audio tracks after load');
  assert.equal(audioTracks[0].enabled, true, 'track one enabled after load');

  let oldMediaGroup = hls.playlists.media().attributes.AUDIO;

  // clear out any outstanding requests
  this.requests.length = 0;
  // force mpc to select a playlist from a new media group
  mpc.masterPlaylistLoader_.media(mpc.master().playlists[0]);
  this.clock.tick(1);

  // video media
  this.standardXHRResponse(this.requests.shift());

  assert.notEqual(oldMediaGroup, hls.playlists.media().attributes.AUDIO, 'selected a new playlist');
  audioTracks = this.player.audioTracks();
  let activeGroup = mpc.mediaTypes_.AUDIO.activeGroup(audioTracks[0]);

  assert.equal(audioTracks.length, 3, 'three audio tracks after changing mediaGroup');
  assert.ok(activeGroup.default, 'track one should be the default');
  assert.ok(audioTracks[0].enabled, 'enabled the default track');
  assert.notOk(audioTracks[1].enabled, 'disabled track two');
  assert.notOk(audioTracks[2].enabled, 'disabled track three');

  audioTracks[1].enabled = true;
  assert.notOk(audioTracks[0].enabled, 'disabled track one');
  assert.ok(audioTracks[1].enabled, 'enabled track two');
  assert.notOk(audioTracks[2].enabled, 'disabled track three');

  oldMediaGroup = hls.playlists.media().attributes.AUDIO;
  // clear out any outstanding requests
  this.requests.length = 0;
  // swap back to the old media group
  // this playlist is already loaded so no new requests are made
  mpc.masterPlaylistLoader_.media(mpc.master().playlists[3]);
  this.clock.tick(1);

  assert.notEqual(oldMediaGroup, hls.playlists.media().attributes.AUDIO, 'selected a new playlist');
  audioTracks = this.player.audioTracks();

  assert.equal(hlsAudioChangeEvents, 1, 'an hls-audio-change event was fired');
  assert.equal(audioTracks.length, 3, 'three audio tracks after reverting mediaGroup');
  assert.notOk(audioTracks[0].enabled, 'the default track is still disabled');
  assert.ok(audioTracks[1].enabled, 'track two is still enabled');
  assert.notOk(audioTracks[2].enabled, 'track three is still disabled');
});

QUnit.test('Allows specifying the beforeRequest function on the player', function(assert) {
  let beforeRequestCalled = false;

  this.player.src({
    src: 'master.m3u8',
    type: 'application/vnd.apple.mpegurl'
  });

  this.clock.tick(1);

  openMediaSource(this.player, this.clock);

  this.player.tech_.hls.xhr.beforeRequest = function() {
    beforeRequestCalled = true;
  };
  // master
  this.standardXHRResponse(this.requests.shift());
  // media
  this.standardXHRResponse(this.requests.shift());

  assert.ok(beforeRequestCalled, 'beforeRequest was called');

  // verify stats
  assert.equal(this.player.tech_.hls.stats.bandwidth, 4194304, 'default');
});

QUnit.test('Allows specifying the beforeRequest function globally', function(assert) {
  let beforeRequestCalled = false;

  videojs.Hls.xhr.beforeRequest = function() {
    beforeRequestCalled = true;
  };

  this.player.src({
    src: 'master.m3u8',
    type: 'application/vnd.apple.mpegurl'
  });

  this.clock.tick(1);

  openMediaSource(this.player, this.clock);
  // master
  this.standardXHRResponse(this.requests.shift());

  assert.ok(beforeRequestCalled, 'beforeRequest was called');

  delete videojs.Hls.xhr.beforeRequest;

  // verify stats
  assert.equal(this.player.tech_.hls.stats.bandwidth, 4194304, 'default');
});

QUnit.test('Allows overriding the global beforeRequest function', function(assert) {
  let beforeGlobalRequestCalled = 0;
  let beforeLocalRequestCalled = 0;

  videojs.Hls.xhr.beforeRequest = function() {
    beforeGlobalRequestCalled++;
  };

  this.player.src({
    src: 'master.m3u8',
    type: 'application/vnd.apple.mpegurl'
  });

  this.clock.tick(1);

  openMediaSource(this.player, this.clock);

  this.player.tech_.hls.xhr.beforeRequest = function() {
    beforeLocalRequestCalled++;
  };
  // master
  this.standardXHRResponse(this.requests.shift());
  // media
  this.standardXHRResponse(this.requests.shift());
  // ts
  this.standardXHRResponse(this.requests.shift());

  assert.equal(beforeLocalRequestCalled, 2, 'local beforeRequest was called twice ' +
                                           'for the media playlist and media');
  assert.equal(beforeGlobalRequestCalled, 1, 'global beforeRequest was called once ' +
                                            'for the master playlist');

  delete videojs.Hls.xhr.beforeRequest;

  // verify stats
  assert.equal(this.player.tech_.hls.stats.mediaBytesTransferred, 1024, 'seen above');
  assert.equal(this.player.tech_.hls.stats.mediaRequests, 1, 'one segment request');
});

QUnit.test('passes useCueTags hls option to master playlist controller', function(assert) {
  this.player.src({
    src: 'master.m3u8',
    type: 'application/vnd.apple.mpegurl'
  });

  this.clock.tick(1);

  assert.ok(!this.player.tech_.hls.masterPlaylistController_.useCueTags_,
           'useCueTags is falsy by default');

  let origHlsOptions = videojs.options.hls;

  videojs.options.hls = {
    useCueTags: true
  };

  this.player.dispose();
  this.player = createPlayer();
  this.player.src({
    src: 'http://example.com/media.m3u8',
    type: 'application/vnd.apple.mpegurl'
  });

  this.clock.tick(1);

  assert.ok(this.player.tech_.hls.masterPlaylistController_.useCueTags_,
           'useCueTags passed to master playlist controller');

  videojs.options.hls = origHlsOptions;
});

// TODO: This test fails intermittently. Turn on when fixed to always pass.
QUnit.skip('populates quality levels list when available', function(assert) {
  this.player.src({
    src: 'manifest/master.m3u8',
    type: 'application/vnd.apple.mpegurl'
  });

  this.clock.tick(1);

  openMediaSource(this.player, this.clock);

  assert.ok(this.player.tech_.hls.qualityLevels_, 'added quality levels');

  let qualityLevels = this.player.qualityLevels();
  let addCount = 0;
  let changeCount = 0;

  qualityLevels.on('addqualitylevel', () => {
    addCount++;
  });

  qualityLevels.on('change', () => {
    changeCount++;
  });

  // master
  this.standardXHRResponse(this.requests.shift());
  // media
  this.standardXHRResponse(this.requests.shift());

  assert.equal(addCount, 4, 'four levels added from master');
  assert.equal(changeCount, 1, 'selected initial quality level');

  this.player.dispose();
  this.player = createPlayer({}, {
    src: 'http://example.com/media.m3u8',
    type: 'application/vnd.apple.mpegurl'
  }, this.clock);
  openMediaSource(this.player, this.clock);

  assert.ok(this.player.tech_.hls.qualityLevels_, 'added quality levels from video with source');
});

QUnit.test('configures eme if present on selectedinitialmedia', function(assert) {
  this.player.eme = {
    options: {
      previousSetting: 1
    }
  };
  this.player.src({
    src: 'manifest/master.mpd',
    type: 'application/dash+xml',
    keySystems: {
      keySystem1: {
        url: 'url1'
      }
    }
  });

  this.clock.tick(1);

  this.player.tech_.hls.playlists = {
    media: () => {
      return {
        attributes: {
          CODECS: 'video-codec'
        },
        contentProtection: {
          keySystem1: {
            pssh: 'test'
          }
        }
      };
    },
    // mocked for renditions mixin
    master: {
      playlists: []
    }
  };
  this.player.tech_.hls.masterPlaylistController_.mediaTypes_ = {
    AUDIO: {
      activePlaylistLoader: {
        media: () => {
          return {
            attributes: {
              CODECS: 'audio-codec'
            }
          };
        }
      }
    }
  };
  this.player.tech_.hls.masterPlaylistController_.trigger('selectedinitialmedia');

  assert.deepEqual(this.player.eme.options, {
    previousSetting: 1
  }, 'did not modify plugin options');

  assert.deepEqual(this.player.currentSource(), {
    src: 'manifest/master.mpd',
    type: 'application/dash+xml',
    keySystems: {
      keySystem1: {
        url: 'url1',
        audioContentType: 'audio/mp4; codecs="audio-codec"',
        videoContentType: 'video/mp4; codecs="video-codec"',
        pssh: 'test'
      }
    }
  }, 'set source eme options');
});

QUnit.test('does not set source keySystems if keySystems not provided by source', function(assert) {
  this.player.src({
    src: 'manifest/master.mpd',
    type: 'application/dash+xml'
  });

  this.clock.tick(1);

  this.player.tech_.hls.playlists = {
    media: () => {
      return {
        attributes: {
          CODECS: 'video-codec'
        },
        contentProtection: {
          keySystem1: {
            pssh: 'test'
          }
        }
      };
    },
    // mocked for renditions mixin
    master: {
      playlists: []
    }
  };
  this.player.tech_.hls.masterPlaylistController_.mediaTypes_ = {
    AUDIO: {
      activePlaylistLoader: {
        media: () => {
          return {
            attributes: {
              CODECS: 'audio-codec'
            }
          };
        }
      }
    }
  };
  this.player.tech_.hls.masterPlaylistController_.trigger('selectedinitialmedia');

  assert.deepEqual(this.player.currentSource(), {
    src: 'manifest/master.mpd',
    type: 'application/dash+xml'
  }, 'does not set source eme options');
});

<<<<<<< HEAD
QUnit.test('stores bandwidth and throughput in localStorage when global option is true',
function(assert) {
  videojs.options.hls = {
    useBandwidthFromLocalStorage: true
  };
  this.player.src({
    src: 'manifest/master.m3u8',
    type: 'application/vnd.apple.mpegurl'
  });
  openMediaSource(this.player, this.clock);
   // master
  this.standardXHRResponse(this.requests.shift());
  // media
  this.standardXHRResponse(this.requests.shift());

  assert.notOk(
    window.localStorage.getItem(LOCAL_STORAGE_KEY), 'nothing in local storage');

  this.player.tech_.hls.masterPlaylistController_.mainSegmentLoader_.bandwidth = 11;
  this.player.tech_.hls.masterPlaylistController_.mainSegmentLoader_.throughput.rate = 22;
  this.player.tech_.trigger('bandwidthupdate');

  const storedObject = JSON.parse(window.localStorage.getItem(LOCAL_STORAGE_KEY));

  assert.equal(parseInt(storedObject.bandwidth, 10), 11, 'set bandwidth');
  assert.equal(parseInt(storedObject.throughput, 10), 22, 'set throughput');
});

QUnit.test('stores bandwidth and throughput in localStorage when player option is true',
function(assert) {
  this.player.dispose();
  this.player = createPlayer({
    html5: {
      hls: {
        useBandwidthFromLocalStorage: true
      }
    }
  });
  this.player.src({
    src: 'manifest/master.m3u8',
    type: 'application/vnd.apple.mpegurl'
  });
=======
QUnit.test('convertToStreamTime will return error if time is not buffered', function(assert) {
  const done = assert.async();

  this.player.src({
    src: 'manifest/playlist.m3u8',
    type: 'application/vnd.apple.mpegurl'
  });
  this.clock.tick(1);

>>>>>>> de5aacb7
  openMediaSource(this.player, this.clock);

  // master
  this.standardXHRResponse(this.requests.shift());
<<<<<<< HEAD
  // media
  this.standardXHRResponse(this.requests.shift());

  assert.notOk(
    window.localStorage.getItem(LOCAL_STORAGE_KEY), 'nothing in local storage');

  this.player.tech_.hls.masterPlaylistController_.mainSegmentLoader_.bandwidth = 11;
  this.player.tech_.hls.masterPlaylistController_.mainSegmentLoader_.throughput.rate = 22;
  this.player.tech_.trigger('bandwidthupdate');

  const storedObject = JSON.parse(window.localStorage.getItem(LOCAL_STORAGE_KEY));

  assert.equal(parseInt(storedObject.bandwidth, 10), 11, 'set bandwidth');
  assert.equal(parseInt(storedObject.throughput, 10), 22, 'set throughput');
});

QUnit.test('does not store bandwidth and throughput in localStorage by default',
function(assert) {
  this.player = createPlayer();
  this.player.src({
    src: 'manifest/master.m3u8',
    type: 'application/vnd.apple.mpegurl'
  });
  openMediaSource(this.player, this.clock);

   // master
  this.standardXHRResponse(this.requests.shift());
  // media
  this.standardXHRResponse(this.requests.shift());

  assert.notOk(
    window.localStorage.getItem(LOCAL_STORAGE_KEY), 'nothing in local storage');

  this.player.tech_.hls.masterPlaylistController_.mainSegmentLoader_.bandwidth = 11;
  this.player.tech_.hls.masterPlaylistController_.mainSegmentLoader_.throughput.rate = 22;
  this.player.tech_.trigger('bandwidthupdate');

  assert.notOk(
    window.localStorage.getItem(LOCAL_STORAGE_KEY), 'nothing in local storage');
});

QUnit.test('retrieves bandwidth and throughput from localStorage', function(assert) {
  window.localStorage.setItem(LOCAL_STORAGE_KEY, JSON.stringify({
    bandwidth: 33,
    throughput: 44
  }));

  let bandwidthUsageEvents = 0;
  let throughputUsageEvents = 0;
  const usageListener = (event) => {
    if (event.name === 'hls-bandwidth-from-local-storage') {
      bandwidthUsageEvents++;
    }
    if (event.name === 'hls-throughput-from-local-storage') {
      throughputUsageEvents++;
    }
  };

  // values must be stored before player is created, otherwise defaults are provided
  this.player = createPlayer();
  this.player.tech_.on('usage', usageListener);
=======
  // media.m3u8
  this.standardXHRResponse(this.requests.shift());

  this.player.vhs.convertToStreamTime(3, (err, streamTime) => {
    assert.deepEqual(
      err,
      {
        message:
          'Accurate streamTime could not be determined. Please seek to e.seekTime and try again',
        seekTime: 0
      },
      'error is returned as time is not buffered'
    );
    done();
  });
});

QUnit.test('convertToStreamTime will return stream time if buffered', function(assert) {
  const done = assert.async();

>>>>>>> de5aacb7
  this.player.src({
    src: 'manifest/master.m3u8',
    type: 'application/vnd.apple.mpegurl'
  });
<<<<<<< HEAD
  openMediaSource(this.player, this.clock);

  assert.equal(this.player.tech_.hls.bandwidth,
               4194304,
               'uses default bandwidth when no option to use stored bandwidth');
  assert.notOk(this.player.tech_.hls.throughput,
               'no throughput when no option to use stored throughput');

  assert.equal(bandwidthUsageEvents, 0, 'no bandwidth usage event');
  assert.equal(throughputUsageEvents, 0, 'no throughput usage event');

  const origHlsOptions = videojs.options.hls;

  videojs.options.hls = {
    useBandwidthFromLocalStorage: true
  };
  this.player = createPlayer();
  this.player.tech_.on('usage', usageListener);
  this.player.src({
    src: 'manifest/master.m3u8',
    type: 'application/vnd.apple.mpegurl'
  });
  openMediaSource(this.player, this.clock);

  assert.equal(this.player.tech_.hls.bandwidth, 33, 'retrieved stored bandwidth');
  assert.equal(this.player.tech_.hls.throughput, 44, 'retrieved stored throughput');
  assert.equal(bandwidthUsageEvents, 1, 'one bandwidth usage event');
  assert.equal(throughputUsageEvents, 1, 'one throughput usage event');

  videojs.options.hls = origHlsOptions;
});

QUnit.test(
'does not retrieve bandwidth and throughput from localStorage when stored value is not as expected',
function(assert) {
  // bad value
  window.localStorage.setItem(LOCAL_STORAGE_KEY, 'a');

  let bandwidthUsageEvents = 0;
  let throughputUsageEvents = 0;
  const usageListener = (event) => {
    if (event.name === 'hls-bandwidth-from-local-storage') {
      bandwidthUsageEvents++;
    }
    if (event.name === 'hls-throughput-from-local-storage') {
      throughputUsageEvents++;
    }
  };

  const origHlsOptions = videojs.options.hls;

  videojs.options.hls = {
    useBandwidthFromLocalStorage: true
  };
  // values must be stored before player is created, otherwise defaults are provided
  this.player = createPlayer();
  this.player.tech_.on('usage', usageListener);
  this.player.src({
    src: 'manifest/master.m3u8',
    type: 'application/vnd.apple.mpegurl'
  });
  openMediaSource(this.player, this.clock);

  assert.equal(this.player.tech_.hls.bandwidth,
               4194304,
               'uses default bandwidth when bandwidth value retrieved');
  assert.notOk(this.player.tech_.hls.throughput, 'no throughput value retrieved');

  assert.equal(bandwidthUsageEvents, 0, 'no bandwidth usage event');
  assert.equal(throughputUsageEvents, 0, 'no throughput usage event');

  videojs.options.hls = origHlsOptions;
=======
  this.clock.tick(1);

  openMediaSource(this.player, this.clock);

  this.player.tech_.hls.bandwidth = 20e10;
  // master
  this.standardXHRResponse(this.requests[0]);
  // media.m3u8
  this.standardXHRResponse(this.requests[1]);
  // ts
  this.standardXHRResponse(this.requests[2], muxedSegment());

  // source buffer is mocked, so must manually trigger the video buffer
  // video buffer is the first buffer created
  this.player.vhs.masterPlaylistController_
    .mediaSource.sourceBuffers[0].trigger('updateend');
  this.clock.tick(1);

  // ts
  this.standardXHRResponse(this.requests[3], muxedSegment());

  this.player.vhs.convertToStreamTime(0.01, (err, streamTime) => {
    assert.notOk(err, 'no errors');
    assert.equal(
      streamTime.mediaSeconds,
      0.01,
      'returned the streamTime of the source'
    );
    done();
  });
>>>>>>> de5aacb7
});

QUnit.module('HLS Integration', {
  beforeEach(assert) {
    this.env = useFakeEnvironment(assert);
    this.requests = this.env.requests;
    this.mse = useFakeMediaSource();
    this.tech = new (videojs.getTech('Html5'))({});
    this.clock = this.env.clock;

    this.standardXHRResponse = (request, data) => {
      standardXHRResponse(request, data);

      // Because SegmentLoader#fillBuffer_ is now scheduled asynchronously
      // we have to use clock.tick to get the expected side effects of
      // SegmentLoader#handleUpdateEnd_
      this.clock.tick(1);
    };

    videojs.HlsHandler.prototype.setupQualityLevels_ = () => {};
  },
  afterEach() {
    this.env.restore();
    this.mse.restore();
    window.localStorage.clear();
    videojs.HlsHandler.prototype.setupQualityLevels_ = ogHlsHandlerSetupQualityLevels;
  }
});

QUnit.test('does not error when MediaSource is not defined', function(assert) {
  window.MediaSource = null;

  let hls = HlsSourceHandler.handleSource({
    src: 'manifest/alternateAudio.m3u8',
    type: 'application/vnd.apple.mpegurl'
  }, this.tech);

  hls.mediaSource.trigger('sourceopen');
  // master
  this.standardXHRResponse(this.requests.shift());
  // media
  this.standardXHRResponse(this.requests.shift());

  assert.ok(true, 'did not throw an exception');
});

QUnit.test('aborts all in-flight work when disposed', function(assert) {
  let hls = HlsSourceHandler.handleSource({
    src: 'manifest/master.m3u8',
    type: 'application/vnd.apple.mpegurl'
  }, this.tech);

  hls.mediaSource.trigger('sourceopen');
  // master
  this.standardXHRResponse(this.requests.shift());
  // media
  this.standardXHRResponse(this.requests.shift());

  hls.dispose();
  assert.ok(this.requests[0].aborted, 'aborted the old segment request');
  hls.mediaSource.sourceBuffers.forEach(sourceBuffer => {
    let lastUpdate = sourceBuffer.updates_[sourceBuffer.updates_.length - 1];

    assert.ok(lastUpdate.abort, 'aborted the source buffer');
  });
});

QUnit.test('stats are reset on dispose', function(assert) {
  let hls = HlsSourceHandler.handleSource({
    src: 'manifest/master.m3u8',
    type: 'application/vnd.apple.mpegurl'
  }, this.tech);

  hls.mediaSource.trigger('sourceopen');
  // master
  this.standardXHRResponse(this.requests.shift());
  // media
  this.standardXHRResponse(this.requests.shift());

  // media
  this.standardXHRResponse(this.requests.shift());

  assert.equal(hls.stats.mediaBytesTransferred, 1024, 'stat is set');
  hls.dispose();
  assert.equal(hls.stats.mediaBytesTransferred, 0, 'stat is reset');
});

QUnit.test('detects fullscreen and triggers a smooth quality change', function(assert) {
  let qualityChanges = 0;
  let hls = HlsSourceHandler.handleSource({
    src: 'manifest/master.m3u8',
    type: 'application/vnd.apple.mpegurl'
  }, this.tech);
  let fullscreenElementName;

  ['fullscreenElement', 'webkitFullscreenElement',
   'mozFullScreenElement', 'msFullscreenElement'
  ].forEach((name) => {
    if (!fullscreenElementName && !document.hasOwnProperty(name)) {
      fullscreenElementName = name;
    }
  });

  hls.masterPlaylistController_.smoothQualityChange_ = function() {
    qualityChanges++;
  };

  // take advantage of capability detection to mock fullscreen activation
  document[fullscreenElementName] = this.tech.el();
  Events.trigger(document, 'fullscreenchange');

  assert.equal(qualityChanges, 1, 'made a fast quality change');

  // don't do a fast quality change when returning from fullscreen;
  // allow the video element to rescale the already buffered video
  document[fullscreenElementName] = null;
  Events.trigger(document, 'fullscreenchange');

  assert.equal(qualityChanges, 1, 'did not make another quality change');
});

QUnit.test('downloads additional playlists if required', function(assert) {
  let originalPlaylist;
  let hls = HlsSourceHandler.handleSource({
    src: 'manifest/master.m3u8',
    type: 'application/vnd.apple.mpegurl'
  }, this.tech);

  // Make segment metadata noop since most test segments dont have real data
  hls.masterPlaylistController_.mainSegmentLoader_.addSegmentMetadataCue_ = () => {};

  hls.mediaSource.trigger('sourceopen');
  hls.bandwidth = 1;
  // master
  this.standardXHRResponse(this.requests[0]);
  // media
  this.standardXHRResponse(this.requests[1]);
  originalPlaylist = hls.playlists.media();
  hls.masterPlaylistController_.mainSegmentLoader_.mediaIndex = 0;

  // the playlist selection is revisited after a new segment is downloaded
  this.requests[2].bandwidth = 3000000;
  // segment
  this.standardXHRResponse(this.requests[2]);
  // update the buffer to reflect the appended segment, and have enough buffer to
  // change playlist
  this.tech.buffered = () => videojs.createTimeRanges([[0, 30]]);
  hls.mediaSource.sourceBuffers[0].trigger('updateend');

  // new media
  this.standardXHRResponse(this.requests[3]);

  assert.ok((/manifest\/media\d+.m3u8$/).test(this.requests[3].url),
           'made a playlist request');
  assert.notEqual(originalPlaylist.resolvedUri,
                 hls.playlists.media().resolvedUri,
                 'a new playlists was selected');
  assert.ok(hls.playlists.media().segments, 'segments are now available');

  // verify stats
  assert.equal(hls.stats.bandwidth, 3000000, 'default');
  assert.equal(hls.stats.mediaBytesTransferred, 1024, '1024 bytes');
  assert.equal(hls.stats.mediaRequests, 1, '1 request');
});

QUnit.test('waits to download new segments until the media playlist is stable', function(assert) {
  let sourceBuffer;
  let hls = HlsSourceHandler.handleSource({
    src: 'manifest/master.m3u8',
    type: 'application/vnd.apple.mpegurl'
  }, this.tech);

  hls.masterPlaylistController_.mainSegmentLoader_.addSegmentMetadataCue_ = () => {};

  hls.mediaSource.trigger('sourceopen');

  // make sure we stay on the lowest variant
  hls.bandwidth = 1;
  // master
  this.standardXHRResponse(this.requests.shift());

  // media1
  this.standardXHRResponse(this.requests.shift());

  // source buffer created after media source is open and first media playlist is selected
  sourceBuffer = hls.mediaSource.sourceBuffers[0];
  hls.masterPlaylistController_.mainSegmentLoader_.mediaIndex = 0;

  // segment 0
  this.standardXHRResponse(this.requests.shift());
  // update the buffer to reflect the appended segment, and have enough buffer to
  // change playlist
  this.tech.buffered = () => videojs.createTimeRanges([[0, 30]]);
  // no time has elapsed, so bandwidth is really high and we'll switch
  // playlists
  sourceBuffer.trigger('updateend');

  assert.equal(this.requests.length, 1, 'only the playlist request outstanding');
  this.clock.tick(10 * 1000);
  assert.equal(this.requests.length, 1, 'delays segment fetching');

  // another media playlist
  this.standardXHRResponse(this.requests.shift());
  this.clock.tick(10 * 1000);
  assert.equal(this.requests.length, 1, 'resumes segment fetching');

  // verify stats
  assert.equal(hls.stats.bandwidth, Infinity, 'default');
  assert.equal(hls.stats.mediaBytesTransferred, 1024, '1024 bytes');
  assert.equal(hls.stats.mediaRequests, 1, '1 request');
});

QUnit.test('live playlist starts three target durations before live', function(assert) {
  let hls = HlsSourceHandler.handleSource({
    src: 'manifest/master.m3u8',
    type: 'application/vnd.apple.mpegurl'
  }, this.tech);

  hls.mediaSource.trigger('sourceopen');
  this.requests.shift().respond(200, null,
                                '#EXTM3U\n' +
                                '#EXT-X-MEDIA-SEQUENCE:101\n' +
                                '#EXTINF:10,\n' +
                                '0.ts\n' +
                                '#EXTINF:10,\n' +
                                '1.ts\n' +
                                '#EXTINF:10,\n' +
                                '2.ts\n' +
                                '#EXTINF:10,\n' +
                                '3.ts\n' +
                                '#EXTINF:10,\n' +
                                '4.ts\n');

  assert.equal(this.requests.length, 0, 'no outstanding segment request');

  this.tech.paused = function() {
    return false;
  };
  this.tech.trigger('play');
  this.clock.tick(1);
  assert.equal(this.tech.currentTime(),
              hls.seekable().end(0),
              'seeked to the seekable end');

  assert.equal(this.requests.length, 1, 'begins buffering');

});

QUnit.test('uses user defined selectPlaylist from HlsHandler if specified', function(assert) {
  let origStandardPlaylistSelector = Hls.STANDARD_PLAYLIST_SELECTOR;
  let defaultSelectPlaylistCount = 0;

  Hls.STANDARD_PLAYLIST_SELECTOR = () => defaultSelectPlaylistCount++;

  let hls = HlsSourceHandler.handleSource({
    src: 'manifest/master.m3u8',
    type: 'application/vnd.apple.mpegurl'
  }, this.tech);

  hls.masterPlaylistController_.selectPlaylist();
  assert.equal(defaultSelectPlaylistCount, 1, 'uses default playlist selector');

  defaultSelectPlaylistCount = 0;

  let newSelectPlaylistCount = 0;
  let newSelectPlaylist = () => newSelectPlaylistCount++;

  HlsHandler.prototype.selectPlaylist = newSelectPlaylist;

  hls = HlsSourceHandler.handleSource({
    src: 'manifest/master.m3u8',
    type: 'application/vnd.apple.mpegurl'
  }, this.tech);

  hls.masterPlaylistController_.selectPlaylist();
  assert.equal(defaultSelectPlaylistCount, 0, 'standard playlist selector not run');
  assert.equal(newSelectPlaylistCount, 1, 'uses overridden playlist selector');

  newSelectPlaylistCount = 0;

  let setSelectPlaylistCount = 0;

  hls.selectPlaylist = () => setSelectPlaylistCount++;

  hls.masterPlaylistController_.selectPlaylist();
  assert.equal(defaultSelectPlaylistCount, 0, 'standard playlist selector not run');
  assert.equal(newSelectPlaylistCount, 0, 'overridden playlist selector not run');
  assert.equal(setSelectPlaylistCount, 1, 'uses set playlist selector');

  Hls.STANDARD_PLAYLIST_SELECTOR = origStandardPlaylistSelector;
  delete HlsHandler.prototype.selectPlaylist;
});

QUnit.module('HLS - Encryption', {
  beforeEach(assert) {
    this.env = useFakeEnvironment(assert);
    this.requests = this.env.requests;
    this.mse = useFakeMediaSource();
    this.tech = new (videojs.getTech('Html5'))({});
    this.clock = this.env.clock;

    this.standardXHRResponse = (request, data) => {
      standardXHRResponse(request, data);

      // Because SegmentLoader#fillBuffer_ is now scheduled asynchronously
      // we have to use clock.tick to get the expected side effects of
      // SegmentLoader#handleUpdateEnd_
      this.clock.tick(1);
    };

    videojs.HlsHandler.prototype.setupQualityLevels_ = () => {};
  },
  afterEach() {
    this.env.restore();
    this.mse.restore();
    window.localStorage.clear();
    videojs.HlsHandler.prototype.setupQualityLevels_ = ogHlsHandlerSetupQualityLevels;
  }
});

QUnit.test('blacklists playlist if key requests fail', function(assert) {
  let hls = HlsSourceHandler.handleSource({
    src: 'manifest/encrypted-master.m3u8',
    type: 'application/vnd.apple.mpegurl'
  }, this.tech);

  hls.mediaSource.trigger('sourceopen');
  this.requests.shift()
    .respond(200, null,
              '#EXTM3U\n' +
              '#EXT-X-STREAM-INF:BANDWIDTH=1000\n' +
              'media.m3u8\n' +
              '#EXT-X-STREAM-INF:BANDWIDTH=1\n' +
              'media1.m3u8\n');
  this.requests.shift()
    .respond(200, null,
             '#EXTM3U\n' +
             '#EXT-X-KEY:METHOD=AES-128,URI="htts://priv.example.com/key.php?r=52"\n' +
             '#EXTINF:2.833,\n' +
             'http://media.example.com/fileSequence52-A.ts\n' +
             '#EXT-X-KEY:METHOD=AES-128,URI="htts://priv.example.com/key.php?r=53"\n' +
             '#EXTINF:15.0,\n' +
             'http://media.example.com/fileSequence53-A.ts\n' +
             '#EXT-X-ENDLIST\n');
  this.clock.tick(1);

  // segment 1
  if (/key\.php/i.test(this.requests[0].url)) {
    this.standardXHRResponse(this.requests.pop());
  } else {
    this.standardXHRResponse(this.requests.shift());
  }
  // fail key
  this.requests.shift().respond(404);

  assert.ok(hls.playlists.media().excludeUntil > 0,
           'playlist blacklisted');
  assert.equal(this.env.log.warn.calls, 1, 'logged warning for blacklist');
});

QUnit.test('treats invalid keys as a key request failure and blacklists playlist', function(assert) {
  let hls = HlsSourceHandler.handleSource({
    src: 'manifest/encrypted-master.m3u8',
    type: 'application/vnd.apple.mpegurl'
  }, this.tech);

  hls.mediaSource.trigger('sourceopen');
  this.requests.shift()
    .respond(200, null,
              '#EXTM3U\n' +
              '#EXT-X-STREAM-INF:BANDWIDTH=1000\n' +
              'media.m3u8\n' +
              '#EXT-X-STREAM-INF:BANDWIDTH=1\n' +
              'media1.m3u8\n');
  this.requests.shift()
    .respond(200, null,
             '#EXTM3U\n' +
             '#EXT-X-MEDIA-SEQUENCE:5\n' +
             '#EXT-X-KEY:METHOD=AES-128,URI="https://priv.example.com/key.php?r=52"\n' +
             '#EXTINF:2.833,\n' +
             'http://media.example.com/fileSequence52-A.ts\n' +
             '#EXT-X-KEY:METHOD=NONE\n' +
             '#EXTINF:15.0,\n' +
             'http://media.example.com/fileSequence52-B.ts\n' +
             '#EXT-X-ENDLIST\n');
  this.clock.tick(1);

  // segment request
  this.standardXHRResponse(this.requests.pop());

  assert.equal(this.requests[0].url,
              'https://priv.example.com/key.php?r=52',
              'requested the key');
  // keys *should* be 16 bytes long -- this one is too small
  this.requests[0].response = new Uint8Array(1).buffer;
  this.requests.shift().respond(200, null, '');
  this.clock.tick(1);

  // blacklist this playlist
  assert.ok(hls.playlists.media().excludeUntil > 0,
           'blacklisted playlist');
  assert.equal(this.env.log.warn.calls, 1, 'logged warning for blacklist');

  // verify stats
  assert.equal(hls.stats.mediaBytesTransferred, 1024, '1024 bytes');
  assert.equal(hls.stats.mediaRequests, 1, '1 request');
});

QUnit.module('videojs-contrib-hls isolated functions');

QUnit.test('emeKeySystems adds content types for all keySystems', function(assert) {
  assert.deepEqual(
    emeKeySystems(
      { keySystem1: {}, keySystem2: {} },
      { attributes: { CODECS: 'some-video-codec' } },
      { attributes: { CODECS: 'some-audio-codec' } }),
    {
      keySystem1: {
        audioContentType: 'audio/mp4; codecs="some-audio-codec"',
        videoContentType: 'video/mp4; codecs="some-video-codec"'
      },
      keySystem2: {
        audioContentType: 'audio/mp4; codecs="some-audio-codec"',
        videoContentType: 'video/mp4; codecs="some-video-codec"'
      }
    },
    'added content types');
});

QUnit.test('emeKeySystems retains non content type properties', function(assert) {
  assert.deepEqual(
    emeKeySystems(
      { keySystem1: { url: '1' }, keySystem2: { url: '2'} },
      { attributes: { CODECS: 'some-video-codec' } },
      { attributes: { CODECS: 'some-audio-codec' } }),
    {
      keySystem1: {
        url: '1',
        audioContentType: 'audio/mp4; codecs="some-audio-codec"',
        videoContentType: 'video/mp4; codecs="some-video-codec"'
      },
      keySystem2: {
        url: '2',
        audioContentType: 'audio/mp4; codecs="some-audio-codec"',
        videoContentType: 'video/mp4; codecs="some-video-codec"'
      }
    },
    'retained options');
});

QUnit.test('emeKeySystems overwrites content types', function(assert) {
  assert.deepEqual(
    emeKeySystems(
      {
        keySystem1: {
          audioContentType: 'a',
          videoContentType: 'b'
        },
        keySystem2: {
          audioContentType: 'c',
          videoContentType: 'd'
        }
      },
      { attributes: { CODECS: 'some-video-codec' } },
      { attributes: { CODECS: 'some-audio-codec' } }),
    {
      keySystem1: {
        audioContentType: 'audio/mp4; codecs="some-audio-codec"',
        videoContentType: 'video/mp4; codecs="some-video-codec"'
      },
      keySystem2: {
        audioContentType: 'audio/mp4; codecs="some-audio-codec"',
        videoContentType: 'video/mp4; codecs="some-video-codec"'
      }
    },
    'overwrote content types');
});

QUnit.test('simpleTypeFromSourceType converts HLS mime types to hls', function(assert) {
  assert.equal(simpleTypeFromSourceType('aPplicatiOn/x-MPegUrl'),
               'hls',
               'supports application/x-mpegurl');
  assert.equal(simpleTypeFromSourceType('aPplicatiOn/VnD.aPPle.MpEgUrL'),
               'hls',
               'supports application/vnd.apple.mpegurl');
});

QUnit.test('simpleTypeFromSourceType converts DASH mime type to dash', function(assert) {
  assert.equal(simpleTypeFromSourceType('aPplication/dAsh+xMl'),
               'dash',
               'supports application/dash+xml');
});

QUnit.test('simpleTypeFromSourceType does not convert non HLS/DASH mime types',
function(assert) {
  assert.notOk(simpleTypeFromSourceType('video/mp4'), 'does not support video/mp4');
  assert.notOk(simpleTypeFromSourceType('video/x-flv'), 'does not support video/x-flv');
});<|MERGE_RESOLUTION|>--- conflicted
+++ resolved
@@ -2961,7 +2961,6 @@
   }, 'does not set source eme options');
 });
 
-<<<<<<< HEAD
 QUnit.test('stores bandwidth and throughput in localStorage when global option is true',
 function(assert) {
   videojs.options.hls = {
@@ -3004,22 +3003,10 @@
     src: 'manifest/master.m3u8',
     type: 'application/vnd.apple.mpegurl'
   });
-=======
-QUnit.test('convertToStreamTime will return error if time is not buffered', function(assert) {
-  const done = assert.async();
-
-  this.player.src({
-    src: 'manifest/playlist.m3u8',
-    type: 'application/vnd.apple.mpegurl'
-  });
-  this.clock.tick(1);
-
->>>>>>> de5aacb7
   openMediaSource(this.player, this.clock);
 
   // master
   this.standardXHRResponse(this.requests.shift());
-<<<<<<< HEAD
   // media
   this.standardXHRResponse(this.requests.shift());
 
@@ -3081,7 +3068,97 @@
   // values must be stored before player is created, otherwise defaults are provided
   this.player = createPlayer();
   this.player.tech_.on('usage', usageListener);
-=======
+  this.player.src({
+    src: 'manifest/master.m3u8',
+    type: 'application/vnd.apple.mpegurl'
+  });
+  openMediaSource(this.player, this.clock);
+
+  assert.equal(this.player.tech_.hls.bandwidth,
+               4194304,
+               'uses default bandwidth when no option to use stored bandwidth');
+  assert.notOk(this.player.tech_.hls.throughput,
+               'no throughput when no option to use stored throughput');
+
+  assert.equal(bandwidthUsageEvents, 0, 'no bandwidth usage event');
+  assert.equal(throughputUsageEvents, 0, 'no throughput usage event');
+
+  const origHlsOptions = videojs.options.hls;
+
+  videojs.options.hls = {
+    useBandwidthFromLocalStorage: true
+  };
+  this.player = createPlayer();
+  this.player.tech_.on('usage', usageListener);
+  this.player.src({
+    src: 'manifest/master.m3u8',
+    type: 'application/vnd.apple.mpegurl'
+  });
+  openMediaSource(this.player, this.clock);
+
+  assert.equal(this.player.tech_.hls.bandwidth, 33, 'retrieved stored bandwidth');
+  assert.equal(this.player.tech_.hls.throughput, 44, 'retrieved stored throughput');
+  assert.equal(bandwidthUsageEvents, 1, 'one bandwidth usage event');
+  assert.equal(throughputUsageEvents, 1, 'one throughput usage event');
+
+  videojs.options.hls = origHlsOptions;
+});
+
+QUnit.test(
+'does not retrieve bandwidth and throughput from localStorage when stored value is not as expected',
+function(assert) {
+  // bad value
+  window.localStorage.setItem(LOCAL_STORAGE_KEY, 'a');
+
+  let bandwidthUsageEvents = 0;
+  let throughputUsageEvents = 0;
+  const usageListener = (event) => {
+    if (event.name === 'hls-bandwidth-from-local-storage') {
+      bandwidthUsageEvents++;
+    }
+    if (event.name === 'hls-throughput-from-local-storage') {
+      throughputUsageEvents++;
+    }
+  };
+
+  const origHlsOptions = videojs.options.hls;
+
+  videojs.options.hls = {
+    useBandwidthFromLocalStorage: true
+  };
+  // values must be stored before player is created, otherwise defaults are provided
+  this.player = createPlayer();
+  this.player.tech_.on('usage', usageListener);
+  this.player.src({
+    src: 'manifest/master.m3u8',
+    type: 'application/vnd.apple.mpegurl'
+  });
+  openMediaSource(this.player, this.clock);
+
+  assert.equal(this.player.tech_.hls.bandwidth,
+               4194304,
+               'uses default bandwidth when bandwidth value retrieved');
+  assert.notOk(this.player.tech_.hls.throughput, 'no throughput value retrieved');
+
+  assert.equal(bandwidthUsageEvents, 0, 'no bandwidth usage event');
+  assert.equal(throughputUsageEvents, 0, 'no throughput usage event');
+
+  videojs.options.hls = origHlsOptions;
+});
+
+QUnit.test('convertToStreamTime will return error if time is not buffered', function(assert) {
+  const done = assert.async();
+
+  this.player.src({
+    src: 'manifest/playlist.m3u8',
+    type: 'application/vnd.apple.mpegurl'
+  });
+  this.clock.tick(1);
+
+  openMediaSource(this.player, this.clock);
+
+  // master
+  this.standardXHRResponse(this.requests.shift());
   // media.m3u8
   this.standardXHRResponse(this.requests.shift());
 
@@ -3102,85 +3179,10 @@
 QUnit.test('convertToStreamTime will return stream time if buffered', function(assert) {
   const done = assert.async();
 
->>>>>>> de5aacb7
-  this.player.src({
-    src: 'manifest/master.m3u8',
-    type: 'application/vnd.apple.mpegurl'
-  });
-<<<<<<< HEAD
-  openMediaSource(this.player, this.clock);
-
-  assert.equal(this.player.tech_.hls.bandwidth,
-               4194304,
-               'uses default bandwidth when no option to use stored bandwidth');
-  assert.notOk(this.player.tech_.hls.throughput,
-               'no throughput when no option to use stored throughput');
-
-  assert.equal(bandwidthUsageEvents, 0, 'no bandwidth usage event');
-  assert.equal(throughputUsageEvents, 0, 'no throughput usage event');
-
-  const origHlsOptions = videojs.options.hls;
-
-  videojs.options.hls = {
-    useBandwidthFromLocalStorage: true
-  };
-  this.player = createPlayer();
-  this.player.tech_.on('usage', usageListener);
-  this.player.src({
-    src: 'manifest/master.m3u8',
-    type: 'application/vnd.apple.mpegurl'
-  });
-  openMediaSource(this.player, this.clock);
-
-  assert.equal(this.player.tech_.hls.bandwidth, 33, 'retrieved stored bandwidth');
-  assert.equal(this.player.tech_.hls.throughput, 44, 'retrieved stored throughput');
-  assert.equal(bandwidthUsageEvents, 1, 'one bandwidth usage event');
-  assert.equal(throughputUsageEvents, 1, 'one throughput usage event');
-
-  videojs.options.hls = origHlsOptions;
-});
-
-QUnit.test(
-'does not retrieve bandwidth and throughput from localStorage when stored value is not as expected',
-function(assert) {
-  // bad value
-  window.localStorage.setItem(LOCAL_STORAGE_KEY, 'a');
-
-  let bandwidthUsageEvents = 0;
-  let throughputUsageEvents = 0;
-  const usageListener = (event) => {
-    if (event.name === 'hls-bandwidth-from-local-storage') {
-      bandwidthUsageEvents++;
-    }
-    if (event.name === 'hls-throughput-from-local-storage') {
-      throughputUsageEvents++;
-    }
-  };
-
-  const origHlsOptions = videojs.options.hls;
-
-  videojs.options.hls = {
-    useBandwidthFromLocalStorage: true
-  };
-  // values must be stored before player is created, otherwise defaults are provided
-  this.player = createPlayer();
-  this.player.tech_.on('usage', usageListener);
-  this.player.src({
-    src: 'manifest/master.m3u8',
-    type: 'application/vnd.apple.mpegurl'
-  });
-  openMediaSource(this.player, this.clock);
-
-  assert.equal(this.player.tech_.hls.bandwidth,
-               4194304,
-               'uses default bandwidth when bandwidth value retrieved');
-  assert.notOk(this.player.tech_.hls.throughput, 'no throughput value retrieved');
-
-  assert.equal(bandwidthUsageEvents, 0, 'no bandwidth usage event');
-  assert.equal(throughputUsageEvents, 0, 'no throughput usage event');
-
-  videojs.options.hls = origHlsOptions;
-=======
+  this.player.src({
+    src: 'manifest/master.m3u8',
+    type: 'application/vnd.apple.mpegurl'
+  });
   this.clock.tick(1);
 
   openMediaSource(this.player, this.clock);
@@ -3211,7 +3213,6 @@
     );
     done();
   });
->>>>>>> de5aacb7
 });
 
 QUnit.module('HLS Integration', {
